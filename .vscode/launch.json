--- conflicted
+++ resolved
@@ -8,11 +8,7 @@
             "name": "(Windows) Launch",
             "type": "cppvsdbg",
             "request": "launch",
-<<<<<<< HEAD
-            "program": "${workspaceRoot}/target/debug/examples/multiwindow.exe",
-=======
             "program": "${workspaceRoot}/target/debug/examples/rich_text.exe",
->>>>>>> ef9405e2
             "args": [],
             "stopAtEntry": false,
             "cwd": "${workspaceRoot}",

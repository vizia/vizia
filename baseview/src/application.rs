--- conflicted
+++ resolved
@@ -260,18 +260,6 @@
         // Data Updates
         let mut observers: Vec<Entity> = Vec::new();
         for model_store in self.context.data.dense.iter_mut().map(|entry| &mut entry.value) {
-<<<<<<< HEAD
-            for (_, _) in model_store.data.iter() {
-                for (_, lens) in model_store.lenses_dedup.iter_mut() {
-                    //if lens.update(model) {
-                    observers.extend(lens.observers().iter());
-                    //}
-                }
-                for lens in model_store.lenses_dup.iter_mut() {
-                    //if lens.update(model) {
-                    observers.extend(lens.observers().iter());
-                    //}
-=======
             for (_, model) in model_store.data.iter() {
                 for lens in model_store.lenses_dup.iter_mut() {
                     if lens.update(model) {
@@ -282,7 +270,6 @@
                     if lens.update(model) {
                         observers.extend(lens.observers().iter());
                     }
->>>>>>> 94d22a84
                 }
             }
         }

use vizia::prelude::*;

fn main() {
    Application::new(|cx| {
        cx.emit(EnvironmentEvent::SetLocale("en-US".parse().unwrap()));

        HStack::new(cx, |cx| {
<<<<<<< HEAD
            Checkbox::new(cx, Environment::locale.map(|locale| locale.to_string() == "en-US"))
                .id("english")
                .role(Role::RadioButton)
=======
            Checkbox::new(cx, Environment::locale.map(|locale| *locale == "en-US"))
>>>>>>> 4e391455
                .on_toggle(|cx| cx.emit(EnvironmentEvent::SetLocale("en-US".parse().unwrap())));
            Label::new(cx, "English").describing("english").hidden(true);

<<<<<<< HEAD
            Checkbox::new(cx, Environment::locale.map(|locale| locale.to_string() == "fr"))
                .id("french")
                .role(Role::RadioButton)
=======
            Checkbox::new(cx, Environment::locale.map(|locale| *locale == "fr"))
>>>>>>> 4e391455
                .on_toggle(|cx| cx.emit(EnvironmentEvent::SetLocale("fr".parse().unwrap())))
                .left(Pixels(10.0));
            Label::new(cx, "French").describing("french").hidden(true);
        })
        .role(Role::RadioGroup)
        .space(Pixels(10.0))
        .child_top(Stretch(1.0))
        .child_bottom(Stretch(1.0))
        .col_between(Pixels(5.0))
        .height(Auto);

        Binding::new(cx, Environment::locale, |cx, locale| {
            match locale.get(cx).to_string().as_ref() {
                "en-US" => {
                    Element::new(cx)
                        .background_color(Color::from("#006847"))
                        .role(Role::Alert)
                        .name("green")
                        .live(Live::Polite);
                }

                "fr" => {
                    Element::new(cx)
                        .background_color(Color::from("#004768"))
                        .role(Role::Alert)
                        .name("blue")
                        .live(Live::Polite);
                }

                _ => {}
            }
        });
    })
    .run();
}<|MERGE_RESOLUTION|>--- conflicted
+++ resolved
@@ -5,23 +5,15 @@
         cx.emit(EnvironmentEvent::SetLocale("en-US".parse().unwrap()));
 
         HStack::new(cx, |cx| {
-<<<<<<< HEAD
-            Checkbox::new(cx, Environment::locale.map(|locale| locale.to_string() == "en-US"))
+            Checkbox::new(cx, Environment::locale.map(|locale| *locale == "en-US"))
                 .id("english")
                 .role(Role::RadioButton)
-=======
-            Checkbox::new(cx, Environment::locale.map(|locale| *locale == "en-US"))
->>>>>>> 4e391455
                 .on_toggle(|cx| cx.emit(EnvironmentEvent::SetLocale("en-US".parse().unwrap())));
             Label::new(cx, "English").describing("english").hidden(true);
 
-<<<<<<< HEAD
-            Checkbox::new(cx, Environment::locale.map(|locale| locale.to_string() == "fr"))
+            Checkbox::new(cx, Environment::locale.map(|locale| *locale == "fr"))
                 .id("french")
-                .role(Role::RadioButton)
-=======
-            Checkbox::new(cx, Environment::locale.map(|locale| *locale == "fr"))
->>>>>>> 4e391455
+                .role(Role::RadioButton)main
                 .on_toggle(|cx| cx.emit(EnvironmentEvent::SetLocale("fr".parse().unwrap())))
                 .left(Pixels(10.0));
             Label::new(cx, "French").describing("french").hidden(true);

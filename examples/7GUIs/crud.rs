--- conflicted
+++ resolved
@@ -164,33 +164,17 @@
                     HStack::new(cx, |cx| {
                         Label::new(cx, "Name:").width(Pixels(80.0));
 
-<<<<<<< HEAD
-                        Textbox::new(cx, AppData::name)
-                            .on_edit(move |cx, text| {
-                                cx.emit(AppEvent::SetName(text));
-                            })
-                            .width(Pixels(120.0));
-=======
                         Textbox::new(cx, AppData::name).on_edit(move |cx, text| {
                             cx.emit(AppEvent::SetName(text.clone()));
                         });
->>>>>>> d898ea97
                     });
 
                     HStack::new(cx, |cx| {
                         Label::new(cx, "Surname:").width(Pixels(80.0));
 
-<<<<<<< HEAD
-                        Textbox::new(cx, AppData::surname)
-                            .on_edit(move |cx, text| {
-                                cx.emit(AppEvent::SetSurname(text));
-                            })
-                            .width(Pixels(120.0));
-=======
                         Textbox::new(cx, AppData::surname).on_edit(move |cx, text| {
                             cx.emit(AppEvent::SetSurname(text.clone()));
                         });
->>>>>>> d898ea97
                     });
                 });
             })

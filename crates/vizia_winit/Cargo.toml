--- conflicted
+++ resolved
@@ -21,11 +21,7 @@
 
 winit = { version = "0.27.2", default-features = false }
 femtovg = "0.4.0"
-<<<<<<< HEAD
-# femtovg = { git = "https://github.com/rhelmot/femtovg", rev = "e1f3f05cc050c0ed69ca702b368bb5d4eb2cabff", default-features = false }
-=======
 # femtovg = { git = "https://github.com/rhelmot/femtovg", rev = "09f4837fff4d2cd58ddc4674d0d7e1296a4123aa", default-features = false }
->>>>>>> 206f356b
 #femtovg = { path = "../../../femtovg", default-features = false }
 glutin = { version = "0.29.1", default-features = false, optional = true }
 copypasta = {version = "0.8.1", optional = true, default-features = false }
@@ -33,11 +29,7 @@
 [target.'cfg(not(target_arch = "wasm32"))'.dependencies]
 glutin = { version = "0.29.1", default-features = false }
 femtovg = "0.4.0"
-<<<<<<< HEAD
-# femtovg = { git = "https://github.com/rhelmot/femtovg", rev = "e1f3f05cc050c0ed69ca702b368bb5d4eb2cabff", features = ["glutin"] }
-=======
 # femtovg = { git = "https://github.com/rhelmot/femtovg", rev = "09f4837fff4d2cd58ddc4674d0d7e1296a4123aa", features = ["glutin"] }
->>>>>>> 206f356b
 #femtovg = { path = "../../../femtovg", default-features = false, features = ["glutin"] }
 
 [target.'cfg(target_arch = "wasm32")'.dependencies]

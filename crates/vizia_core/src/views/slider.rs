use std::ops::Range;

use accesskit::ActionData;

use crate::layout::cache::GeoChanged;
use crate::prelude::*;
use crate::views::Orientation;

#[derive(Debug)]
enum SliderEventInternal {
    SetThumbSize(f32, f32),
    SetRange(Range<f32>),
    SetKeyboardFraction(f32),
}

#[derive(Clone, Debug, Default, Data)]
pub struct SliderDataInternal {
    pub orientation: Orientation,
    pub size: f32,
    pub thumb_size: f32,
    pub range: Range<f32>,
    pub step: f32,
    pub keyboard_fraction: f32,
}

/// The slider control can be used to select from a continuous set of values.
///
/// The slider control consists of three main parts, a **thumb** element which can be moved between the extremes of a linear **track**,
/// and an **active** element which fills the slider to indicate the current value.
///
/// The slider orientation is determined by its dimensions. If the slider width is greater than the height then the thumb
/// moves horizontally, whereas if the slider height is greater than the width the thumb moves vertically.
///
/// # Examples
///
/// ## Basic Slider
/// In the following example, a slider is bound to a value. The `on_changing` callback is used to send an event to mutate the
/// bound value when the slider thumb is moved, or if the track is clicked on.
/// ```
/// # use vizia_core::prelude::*;
/// # use vizia_derive::*;
/// # let mut cx = &mut Context::default();
/// # #[derive(Lens, Default)]
/// # pub struct AppData {
/// #     value: f32,
/// # }
/// # impl Model for AppData {}
/// # AppData::default().build(cx);
/// Slider::new(cx, AppData::value)
///     .on_changing(|cx, value| {
///         println!("Slider on_changing: {}", value);
///     });
/// ```
///
/// ## Slider with Label
/// ```
/// # use vizia_core::prelude::*;
/// # use vizia_derive::*;
/// # let mut cx = &mut Context::default();
/// # #[derive(Lens, Default)]
/// # pub struct AppData {
/// #     value: f32,
/// # }
/// # impl Model for AppData {}
/// # AppData::default().build(cx);
/// HStack::new(cx, |cx|{
///     Slider::new(cx, AppData::value)
///         .on_changing(|cx, value| {
///             println!("Slider on_changing: {}", value);
///         });
///     Label::new(cx, AppData::value.map(|val| format!("{:.2}", val)));
/// });
/// ```
#[derive(Lens)]
pub struct Slider<L: Lens> {
    lens: L,
    is_dragging: bool,
    internal: SliderDataInternal,
    on_changing: Option<Box<dyn Fn(&mut EventContext, f32)>>,
}

impl<L> Slider<L>
where
    L: Lens<Target = f32>,
{
    /// Creates a new slider bound to the value targeted by the lens.
    ///
    /// # Example
    /// ```
    /// # use vizia_core::prelude::*;
    /// # use vizia_derive::*;
    /// # let mut cx = &mut Context::default();
    /// # #[derive(Lens, Default)]
    /// # pub struct AppData {
    /// #     value: f32,
    /// # }
    /// # impl Model for AppData {}
    /// # AppData::default().build(cx);
    /// Slider::new(cx, AppData::value)
    ///     .on_changing(|cx, value| {
    ///         println!("Slider on_changing: {}", value);
    ///     });
    /// ```
    pub fn new(cx: &mut Context, lens: L) -> Handle<Self> {
        let value_lens = lens.clone();
        Self {
            lens: lens.clone(),
            is_dragging: false,

            internal: SliderDataInternal {
                orientation: Orientation::Horizontal,
                thumb_size: 0.0,
                size: 0.0,
                range: 0.0..1.0,
                step: 0.01,
                keyboard_fraction: 0.1,
            },

            on_changing: None,
        }
        .build(cx, move |cx| {
            Binding::new(cx, Slider::<L>::internal, move |cx, slider_data| {
                let lens = lens.clone();
                ZStack::new(cx, move |cx| {
                    let slider_data = slider_data.get_val(cx);
                    let thumb_size = slider_data.thumb_size;
                    let orientation = slider_data.orientation;
                    let size = slider_data.size;
                    let range = slider_data.range;

                    // Active track
                    Element::new(cx).class("active").bind(lens.clone(), move |handle, value| {
<<<<<<< HEAD
                        let val = value.get_val(handle.cx);
=======
                        let val = value.get(handle.cx);

>>>>>>> 7d0ba664
                        let normal_val = (val - range.start) / (range.end - range.start);
                        let min = thumb_size / size;
                        let max = 1.0;
                        let dx = min + normal_val * (max - min);

                        if orientation == Orientation::Horizontal {
                            handle
                                .height(Stretch(1.0))
                                .left(Pixels(0.0))
                                .right(Stretch(1.0))
                                .width(Percentage(dx * 100.0));
                        } else {
                            handle
                                .width(Stretch(1.0))
                                .top(Stretch(1.0))
                                .bottom(Pixels(0.0))
                                .height(Percentage(dx * 100.0));
                        }
                    });

                    // Thumb
                    Element::new(cx)
                        .class("thumb")
                        .on_geo_changed(|cx, geo| {
                            if geo.contains(GeoChanged::WIDTH_CHANGED)
                                || geo.contains(GeoChanged::HEIGHT_CHANGED)
                            {
                                let bounds = cx.bounds();
                                cx.emit(SliderEventInternal::SetThumbSize(bounds.w, bounds.h));
                            }
                        })
                        .bind(lens.clone(), move |handle, value| {
                            let val = value.get_val(handle.cx);
                            let normal_val = (val - range.start) / (range.end - range.start);
                            let px = normal_val * (1.0 - (thumb_size / size));
                            if orientation == Orientation::Horizontal {
                                handle
                                    .right(Stretch(1.0))
                                    .top(Stretch(1.0))
                                    .bottom(Stretch(1.0))
                                    .left(Percentage(100.0 * px));
                            } else {
                                handle
                                    .top(Stretch(1.0))
                                    .left(Stretch(1.0))
                                    .right(Stretch(1.0))
                                    .bottom(Percentage(100.0 * px));
                            }
                        });
                });
            });
        })
        .role(Role::Slider)
        .numeric_value(value_lens.clone().map(|val| (*val as f64 * 100.0).round() / 100.0))
        .text_value(value_lens.map(|val| {
            let v = (*val as f64 * 100.0).round() / 100.0;
            format!("{}", v)
        }))
        .navigable(true)
    }

    pub fn custom<F>(cx: &mut Context, lens: L, content: F) -> Handle<Self>
    where
        F: FnOnce(&mut Context),
    {
        Self {
            lens,
            is_dragging: false,

            internal: SliderDataInternal {
                orientation: Orientation::Horizontal,
                thumb_size: 0.0,
                size: 0.0,
                range: 0.0..1.0,
                step: 0.01,
                keyboard_fraction: 0.1,
            },

            on_changing: None,
        }
        .build(cx, move |cx| {
            (content)(cx);
        })
        .navigable(true)
    }
}

impl<L: Lens<Target = f32>> View for Slider<L> {
    fn element(&self) -> Option<&'static str> {
        Some("slider")
    }

    fn accessibility(&self, _cx: &mut AccessContext, node: &mut AccessNode) {
        node.set_numeric_value_step(self.internal.step as f64);
        node.set_min_numeric_value(self.internal.range.start as f64);
        node.set_max_numeric_value(self.internal.range.end as f64);
    }

    fn event(&mut self, cx: &mut EventContext, event: &mut Event) {
        event.map(|slider_event_internal, _| match slider_event_internal {
            SliderEventInternal::SetThumbSize(width, height) => match self.internal.orientation {
                Orientation::Horizontal => {
                    self.internal.thumb_size = *width;
                }

                Orientation::Vertical => {
                    self.internal.thumb_size = *height;
                }
            },

            SliderEventInternal::SetRange(range) => {
                self.internal.range = range.clone();
            }

            SliderEventInternal::SetKeyboardFraction(keyboard_fraction) => {
                self.internal.keyboard_fraction = *keyboard_fraction;
            }
        });

        event.map(|window_event, _| match window_event {
            WindowEvent::GeometryChanged(_) => {
                let current = cx.current();
                let width = cx.cache.get_width(current);
                let height = cx.cache.get_height(current);

                if width >= height {
                    self.internal.orientation = Orientation::Horizontal;
                    self.internal.size = width;
                } else {
                    self.internal.orientation = Orientation::Vertical;
                    self.internal.size = height;
                }
            }

            WindowEvent::MouseDown(button) if *button == MouseButton::Left => {
                if !cx.is_disabled() {
                    self.is_dragging = true;
                    cx.capture();
                    cx.focus_with_visibility(false);

                    let thumb_size = self.internal.thumb_size;
                    let min = self.internal.range.start;
                    let max = self.internal.range.end;
                    let step = self.internal.step;

                    let current = cx.current();
                    let width = cx.cache.get_width(current);
                    let height = cx.cache.get_height(current);
                    let posx = cx.cache.get_posx(current);
                    let posy = cx.cache.get_posy(current);

                    let mut dx = match self.internal.orientation {
                        Orientation::Horizontal => {
                            (cx.mouse.left.pos_down.0 - posx - thumb_size / 2.0)
                                / (width - thumb_size)
                        }

                        Orientation::Vertical => {
                            (height - (cx.mouse.left.pos_down.1 - posy) - thumb_size / 2.0)
                                / (height - thumb_size)
                        }
                    };

                    dx = dx.clamp(0.0, 1.0);

                    let mut val = min + dx * (max - min);

                    val = step * (val / step).ceil();
                    val = val.clamp(min, max);

                    if let Some(callback) = self.on_changing.take() {
                        (callback)(cx, val);

                        self.on_changing = Some(callback);
                    }
                }
            }

            WindowEvent::MouseUp(button) if *button == MouseButton::Left => {
                self.is_dragging = false;
                cx.focus_with_visibility(false);
                cx.release();
            }

            WindowEvent::MouseMove(x, y) => {
                if self.is_dragging {
                    let thumb_size = self.internal.thumb_size;

                    let min = self.internal.range.start;
                    let max = self.internal.range.end;
                    let step = self.internal.step;

                    let current = cx.current();
                    let width = cx.cache.get_width(current);
                    let height = cx.cache.get_height(current);
                    let posx = cx.cache.get_posx(current);
                    let posy = cx.cache.get_posy(current);

                    let mut dx = match self.internal.orientation {
                        Orientation::Horizontal => {
                            (*x - posx - thumb_size / 2.0) / (width - thumb_size)
                        }

                        Orientation::Vertical => {
                            (height - (*y - posy) - thumb_size / 2.0) / (height - thumb_size)
                        }
                    };

                    dx = dx.clamp(0.0, 1.0);

                    let mut val = min + dx * (max - min);

                    val = step * (val / step).ceil();
                    val = val.clamp(min, max);

                    if let Some(callback) = &self.on_changing {
                        (callback)(cx, val);
                    }
                }
            }

            WindowEvent::KeyDown(Code::ArrowUp | Code::ArrowRight, _) => {
                let min = self.internal.range.start;
                let max = self.internal.range.end;
<<<<<<< HEAD
                let val = (self.lens.get_val(cx) + 0.1 * (max - min)).clamp(min, max);
=======
                let step = self.internal.step;
                let mut val = self.lens.get(cx) + step;
                // val = step * (val / step).ceil();
                val = val.clamp(min, max);
>>>>>>> 7d0ba664
                if let Some(callback) = &self.on_changing {
                    (callback)(cx, val);
                }
            }

            WindowEvent::KeyDown(Code::ArrowDown | Code::ArrowLeft, _) => {
                let min = self.internal.range.start;
                let max = self.internal.range.end;
<<<<<<< HEAD
                let val = (self.lens.get_val(cx) - 0.1 * (max - min)).clamp(min, max);
=======
                let step = self.internal.step;
                let mut val = self.lens.get(cx) - step;
                // val = step * (val / step).ceil();
                val = val.clamp(min, max);
>>>>>>> 7d0ba664
                if let Some(callback) = &self.on_changing {
                    (callback)(cx, val);
                }
            }

            WindowEvent::ActionRequest(action) => match action.action {
                Action::Increment => {
                    let min = self.internal.range.start;
                    let max = self.internal.range.end;
                    let step = self.internal.step;
                    let mut val = self.lens.get(cx) + step;
                    val = step * (val / step).ceil();
                    val = val.clamp(min, max);
                    if let Some(callback) = &self.on_changing {
                        (callback)(cx, val);
                    }
                }

                Action::Decrement => {
                    let min = self.internal.range.start;
                    let max = self.internal.range.end;
                    let step = self.internal.step;
                    let mut val = self.lens.get(cx) - step;
                    val = step * (val / step).ceil();
                    val = val.clamp(min, max);
                    if let Some(callback) = &self.on_changing {
                        (callback)(cx, val);
                    }
                }

                Action::SetValue => {
                    if let Some(ActionData::NumericValue(val)) = action.data {
                        let min = self.internal.range.start;
                        let max = self.internal.range.end;
                        let mut v = val as f32;
                        v = v.clamp(min, max);
                        if let Some(callback) = &self.on_changing {
                            (callback)(cx, v);
                        }
                    }
                }

                _ => {}
            },

            _ => {}
        });
    }
}

impl<L: Lens> Handle<'_, Slider<L>> {
    /// Sets the callback triggered when the slider value is changing (dragging).
    ///
    /// Takes a closure which triggers when the slider value is changing,
    /// either by pressing the track or dragging the thumb along the track.
    ///
    /// # Example
    ///
    /// ```
    /// # use vizia_core::prelude::*;
    /// # use vizia_derive::*;
    /// # let mut cx = &mut Context::default();
    /// # #[derive(Lens, Default)]
    /// # pub struct AppData {
    /// #     value: f32,
    /// # }
    /// # impl Model for AppData {}
    /// # AppData::default().build(cx);
    /// Slider::new(cx, AppData::value)
    ///     .on_changing(|cx, value| {
    ///         println!("Slider on_changing: {}", value);
    ///     });
    /// ```
    pub fn on_changing<F>(self, callback: F) -> Self
    where
        F: 'static + Fn(&mut EventContext, f32),
    {
        self.modify(|slider| slider.on_changing = Some(Box::new(callback)))
    }

    /// Sets the range of the slider.
    ///
    /// If the bound data is outside of the range then the slider will clip to min/max of the range.
    ///
    /// # Example
    /// ```
    /// # use vizia_core::prelude::*;
    /// # use vizia_derive::*;
    /// # let mut cx = &mut Context::default();
    /// # #[derive(Lens, Default)]
    /// # pub struct AppData {
    /// #     value: f32,
    /// # }
    /// # impl Model for AppData {}
    /// # AppData::default().build(cx);
    /// Slider::new(cx, AppData::value)
    ///     .range(-20.0..50.0)
    ///     .on_changing(|cx, value| {
    ///         println!("Slider on_changing: {}", value);
    ///     });
    /// ```
    pub fn range(self, range: Range<f32>) -> Self {
        self.cx.emit_to(self.entity, SliderEventInternal::SetRange(range));

        self
    }

    pub fn step(self, step: f32) -> Self {
        self.modify(|slider: &mut Slider<L>| slider.internal.step = step)
    }

    /// Sets the fraction of a slider that a press of an arrow key will change.
    ///
    /// # Example
    /// ```
    /// # use vizia_core::prelude::*;
    /// # use vizia_derive::*;
    /// # let mut cx = &mut Context::default();
    /// # #[derive(Lens, Default)]
    /// # pub struct AppData {
    /// #     value: f32,
    /// # }
    /// # impl Model for AppData {}
    /// # AppData::default().build(cx);
    /// Slider::new(cx, AppData::value)
    ///     .keyboard_fraction(0.05)
    ///     .on_changing(|cx, value| {
    ///         println!("Slider on_changing: {}", value);
    ///     });
    /// ```
    pub fn keyboard_fraction(self, keyboard_fraction: f32) -> Self {
        self.cx.emit_to(self.entity, SliderEventInternal::SetKeyboardFraction(keyboard_fraction));

        self
    }
}

enum NamedSliderEvent {
    Change(f32),
}

#[derive(Lens)]
pub struct NamedSlider {
    on_changing: Option<Box<dyn Fn(&mut EventContext, f32)>>,
}

impl NamedSlider {
    pub fn new<L, T>(cx: &mut Context, lens: L, name: impl Res<T>) -> Handle<Self>
    where
        L: Lens<Target = f32>,
        T: ToString,
    {
        let name = name.get_val(cx).to_string();
        Self { on_changing: None }
            .build(cx, move |cx| {
                Binding::new(cx, lens.clone(), move |cx, lens| {
                    Textbox::new(cx, lens.map(|v| format!("{:.2}", v))).on_submit(|cx, txt, _| {
                        if let Ok(val) = txt.parse() {
                            cx.emit(NamedSliderEvent::Change(val));
                        }
                    });
                });
                Slider::custom(cx, lens.clone(), move |cx| {
                    Binding::new(cx, Slider::<L>::internal, move |cx, slider_data| {
                        ZStack::new(cx, |cx| {
                            let slider_data = slider_data.get(cx);
                            let thumb_size = slider_data.thumb_size;
                            let size = slider_data.size;
                            let range = slider_data.range;

                            // Active track
                            Element::new(cx).class("active").bind(
                                lens.clone(),
                                move |handle, value| {
                                    let val = value.get(handle.cx);
                                    let normal_val =
                                        (val - range.start) / (range.end - range.start);
                                    let min = thumb_size / size;
                                    let max = 1.0;
                                    let dx = min + normal_val * (max - min);

                                    handle
                                        .height(Stretch(1.0))
                                        .left(Pixels(0.0))
                                        .right(Stretch(1.0))
                                        .width(Percentage(dx * 100.0));
                                },
                            );

                            Label::new(cx, &name);
                        });
                    })
                })
                .on_changing(|cx, v| cx.emit(NamedSliderEvent::Change(v)));
            })
            .layout_type(LayoutType::Row)
    }
}

impl View for NamedSlider {
    fn element(&self) -> Option<&'static str> {
        Some("namedslider")
    }

    fn event(&mut self, cx: &mut EventContext, event: &mut Event) {
        event.map(|e, _| match e {
            NamedSliderEvent::Change(v) => {
                if let Some(callback) = self.on_changing.take() {
                    (callback)(cx, *v);

                    self.on_changing = Some(callback);
                }
            }
        })
    }
}

impl Handle<'_, NamedSlider> {
    pub fn on_changing<F>(self, callback: F) -> Self
    where
        F: 'static + Fn(&mut EventContext, f32),
    {
        self.modify(|slider| slider.on_changing = Some(Box::new(callback)))
    }

    pub fn range(self, range: Range<f32>) -> Self {
        self.cx.emit_custom(
            Event::new(SliderEventInternal::SetRange(range))
                .target(self.entity())
                .origin(self.entity())
                .propagate(Propagation::Subtree),
        );

        self
    }

    pub fn keyboard_fraction(self, keyboard_fraction: f32) -> Self {
        self.cx.emit_custom(
            Event::new(SliderEventInternal::SetKeyboardFraction(keyboard_fraction))
                .origin(self.entity())
                .propagate(Propagation::Subtree),
        );

        self
    }
}<|MERGE_RESOLUTION|>--- conflicted
+++ resolved
@@ -130,12 +130,7 @@
 
                     // Active track
                     Element::new(cx).class("active").bind(lens.clone(), move |handle, value| {
-<<<<<<< HEAD
                         let val = value.get_val(handle.cx);
-=======
-                        let val = value.get(handle.cx);
-
->>>>>>> 7d0ba664
                         let normal_val = (val - range.start) / (range.end - range.start);
                         let min = thumb_size / size;
                         let max = 1.0;
@@ -360,14 +355,10 @@
             WindowEvent::KeyDown(Code::ArrowUp | Code::ArrowRight, _) => {
                 let min = self.internal.range.start;
                 let max = self.internal.range.end;
-<<<<<<< HEAD
-                let val = (self.lens.get_val(cx) + 0.1 * (max - min)).clamp(min, max);
-=======
                 let step = self.internal.step;
-                let mut val = self.lens.get(cx) + step;
+                let mut val = self.lens.get_val(cx) + step;
                 // val = step * (val / step).ceil();
                 val = val.clamp(min, max);
->>>>>>> 7d0ba664
                 if let Some(callback) = &self.on_changing {
                     (callback)(cx, val);
                 }
@@ -376,14 +367,10 @@
             WindowEvent::KeyDown(Code::ArrowDown | Code::ArrowLeft, _) => {
                 let min = self.internal.range.start;
                 let max = self.internal.range.end;
-<<<<<<< HEAD
-                let val = (self.lens.get_val(cx) - 0.1 * (max - min)).clamp(min, max);
-=======
                 let step = self.internal.step;
-                let mut val = self.lens.get(cx) - step;
+                let mut val = self.lens.get_val(cx) - step;
                 // val = step * (val / step).ceil();
                 val = val.clamp(min, max);
->>>>>>> 7d0ba664
                 if let Some(callback) = &self.on_changing {
                     (callback)(cx, val);
                 }
@@ -394,7 +381,7 @@
                     let min = self.internal.range.start;
                     let max = self.internal.range.end;
                     let step = self.internal.step;
-                    let mut val = self.lens.get(cx) + step;
+                    let mut val = self.lens.get_val(cx) + step;
                     val = step * (val / step).ceil();
                     val = val.clamp(min, max);
                     if let Some(callback) = &self.on_changing {
@@ -406,7 +393,7 @@
                     let min = self.internal.range.start;
                     let max = self.internal.range.end;
                     let step = self.internal.step;
-                    let mut val = self.lens.get(cx) - step;
+                    let mut val = self.lens.get_val(cx) - step;
                     val = step * (val / step).ceil();
                     val = val.clamp(min, max);
                     if let Some(callback) = &self.on_changing {
@@ -549,7 +536,7 @@
                 Slider::custom(cx, lens.clone(), move |cx| {
                     Binding::new(cx, Slider::<L>::internal, move |cx, slider_data| {
                         ZStack::new(cx, |cx| {
-                            let slider_data = slider_data.get(cx);
+                            let slider_data = slider_data.get_val(cx);
                             let thumb_size = slider_data.thumb_size;
                             let size = slider_data.size;
                             let range = slider_data.range;
@@ -558,7 +545,7 @@
                             Element::new(cx).class("active").bind(
                                 lens.clone(),
                                 move |handle, value| {
-                                    let val = value.get(handle.cx);
+                                    let val = value.get_val(handle.cx);
                                     let normal_val =
                                         (val - range.start) / (range.end - range.start);
                                     let min = thumb_size / size;

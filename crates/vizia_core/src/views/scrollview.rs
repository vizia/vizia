use std::sync::Arc;

use morphorm::PositionType;

use crate::binding::RatioLens;
use crate::prelude::*;
use crate::views::Orientation;

pub(crate) const SCROLL_SENSITIVITY: f32 = 35.0;

#[derive(Lens, Data, Clone)]
pub struct ScrollData {
    /// Progress of scroll position between 0 and 1 for the x axis
    pub scroll_x: f32,
    /// Progress of scroll position between 0 and 1 for the y axis
    pub scroll_y: f32,

    /// Callback called when the scrollview is scrolled.
    #[lens(ignore)]
    pub on_scroll: Option<Arc<dyn Fn(&mut EventContext, f32, f32) + Send + Sync>>,

    /// Width of the inner VStack which holds the content (typically bigger than container_width)
    pub inner_width: f32,
    /// Height of the inner VStack which holds the content (typically bigger than container_height)
    pub inner_height: f32,
    /// Width of the outer `ScrollView` which wraps the inner (typically smaller than inner_width)
    pub container_width: f32,
    /// Height of the outer `ScrollView` which wraps the inner (typically smaller than inner_height)
    pub container_height: f32,
}

impl std::fmt::Debug for ScrollData {
    fn fmt(&self, f: &mut std::fmt::Formatter<'_>) -> std::fmt::Result {
        f.write_str(&self.scroll_x.to_string())
    }
}

pub enum ScrollEvent {
    /// Sets the progress of scroll position between 0 and 1 for the x axis
    SetX(f32),
    /// Sets the progress of scroll position between 0 and 1 for the y axis
    SetY(f32),
    /// Adds given progress to scroll position for the x axis and clamps between 0 and 1
    ScrollX(f32),
    /// Adds given progress to scroll position for the y axis and clamps between 0 and 1
    ScrollY(f32),
    /// Sets the Size for the inner VStack which holds the content (typically bigger than `ParentGeo(f32, f32)`)
    ChildGeo(f32, f32),
    /// Sets the Size for the outer `ScrollView` which wraps the inner (typically smaller than `ChildGeo(f32, f32)`)
    ParentGeo(f32, f32),
    /// Sets the `on_scroll` callback.
    SetOnScroll(Option<Arc<dyn Fn(&mut EventContext, f32, f32) + Send + Sync>>),
}

impl ScrollData {
    fn reset(&mut self) {
        if self.inner_width == self.container_width {
            self.scroll_x = 0.0;
        }

        if self.inner_height == self.container_height {
            self.scroll_y = 0.0;
        }
    }
}

impl Model for ScrollData {
    fn event(&mut self, cx: &mut EventContext, event: &mut Event) {
        event.map(|scroll_update, meta| {
            match scroll_update {
                ScrollEvent::ScrollX(f) => {
                    self.scroll_x = (self.scroll_x + *f).clamp(0.0, 1.0);

                    if let Some(callback) = &self.on_scroll {
                        (callback)(cx, self.scroll_x, self.scroll_y);
                    }
                }

                ScrollEvent::ScrollY(f) => {
                    self.scroll_y = (self.scroll_y + *f).clamp(0.0, 1.0);
                    if let Some(callback) = &self.on_scroll {
                        (callback)(cx, self.scroll_x, self.scroll_y);
                    }
                }

                ScrollEvent::SetX(f) => {
                    self.scroll_x = *f;
                    if let Some(callback) = &self.on_scroll {
                        (callback)(cx, self.scroll_x, self.scroll_y);
                    }
                }

                ScrollEvent::SetY(f) => {
                    self.scroll_y = *f;
                    if let Some(callback) = &self.on_scroll {
                        (callback)(cx, self.scroll_x, self.scroll_y);
                    }
                }

                ScrollEvent::ChildGeo(w, h) => {
                    self.inner_width = *w;
                    self.inner_height = *h;
                    self.reset();
                }
                ScrollEvent::ParentGeo(w, h) => {
                    let scale_factor = cx.scale_factor();
                    let top = ((self.inner_height - self.container_height) * self.scroll_y).round()
                        / scale_factor;
                    let left = ((self.inner_width - self.container_width) * self.scroll_x).round()
                        / scale_factor;
                    self.container_width = *w;
                    self.container_height = *h;
                    self.scroll_y = ((top * scale_factor)
                        / (self.inner_height - self.container_height))
                        .clamp(0.0, 1.0);
                    self.scroll_x = ((left * scale_factor)
                        / (self.inner_width - self.container_width))
                        .clamp(0.0, 1.0);
                    if let Some(callback) = &self.on_scroll {
                        (callback)(cx, self.scroll_x, self.scroll_y);
                    }

                    self.reset();
                }

                ScrollEvent::SetOnScroll(on_scroll) => {
                    self.on_scroll = on_scroll.clone();
                }
            }

            // Prevent scroll events propagating to any parent scrollviews.
            // TODO: This might be desired behavior when the scrollview is scrolled all the way.
            meta.consume();
        });
    }
}

<<<<<<< HEAD
pub struct ScrollView<L> {
    lens: L,
=======
#[derive(Lens)]
pub struct ScrollView<L: Lens> {
    data: L,
    scroll_to_cursor: bool,
>>>>>>> 65f71f9c
}

impl ScrollView<Wrapper<scroll_data_derived_lenses::root>> {
    pub fn new<F>(
        cx: &mut Context,
        initial_x: f32,
        initial_y: f32,
        scroll_x: bool,
        scroll_y: bool,
        content: F,
    ) -> Handle<Self>
    where
        F: 'static + FnOnce(&mut Context),
    {
<<<<<<< HEAD
        Self { lens: ScrollData::root }
=======
        Self { data: ScrollData::root, scroll_to_cursor: false }
>>>>>>> 65f71f9c
            .build(cx, move |cx| {
                ScrollData {
                    scroll_x: initial_x,
                    scroll_y: initial_y,
                    inner_width: 0.0,
                    inner_height: 0.0,
                    container_width: 0.0,
                    container_height: 0.0,
                    on_scroll: None,
                }
                .build(cx);

                Self::common_builder(cx, ScrollData::root, content, scroll_x, scroll_y);
            })
            .checked(ScrollData::root.map(|data| {
                (data.container_height != data.inner_height)
                    || (data.container_width != data.inner_width)
            }))
    }
}

impl<L: Lens<Target = ScrollData>> ScrollView<L> {
    pub fn custom<F>(
        cx: &mut Context,
        scroll_x: bool,
        scroll_y: bool,
        lens: L,
        content: F,
    ) -> Handle<Self>
    where
        F: 'static + FnOnce(&mut Context),
    {
<<<<<<< HEAD
        Self { lens: lens.clone() }.build(cx, |cx| {
            Self::common_builder(cx, lens, content, scroll_x, scroll_y);
=======
        if cx.data::<ScrollData>().is_none() {
            panic!("ScrollView::custom requires a ScrollData to be built into a parent");
        }

        Self { data: data.clone(), scroll_to_cursor: false }.build(cx, |cx| {
            Self::common_builder(cx, data, content, scroll_x, scroll_y);
>>>>>>> 65f71f9c
        })
    }

    fn common_builder<F>(cx: &mut Context, lens: L, content: F, scroll_x: bool, scroll_y: bool)
    where
        F: 'static + FnOnce(&mut Context),
    {
<<<<<<< HEAD
        ScrollContent::new(cx, content).bind(lens.clone(), |handle, data| {
            let scale_factor = handle.scale_factor();
            let data = data.get(handle.cx);
            let left = ((data.child_x - data.parent_x) * data.scroll_x).round() / scale_factor;
            let top = ((data.child_y - data.parent_y) * data.scroll_y).round() / scale_factor;
            handle.left(Units::Pixels(-left.abs())).top(Units::Pixels(-top.abs()));
            // handle.translate((Units::Pixels(-left.abs()), Units::Pixels(-top.abs())));
=======
        ScrollContent::new(cx, content).bind(data.clone(), |handle, data| {
            let scale_factor = handle.scale_factor();
            let data = data.get(handle.cx);
            let left =
                ((data.inner_width - data.container_width) * data.scroll_x).round() / scale_factor;
            let top = ((data.inner_height - data.container_height) * data.scroll_y).round()
                / scale_factor;
            handle.left(Units::Pixels(-left.abs())).top(Units::Pixels(-top.abs()));
>>>>>>> 65f71f9c
        });

        if scroll_y {
            Scrollbar::new(
                cx,
<<<<<<< HEAD
                lens.clone().then(ScrollData::scroll_y),
                lens.clone().then(RatioLens::new(ScrollData::parent_y, ScrollData::child_y)),
=======
                data.clone().then(ScrollData::scroll_y),
                data.clone()
                    .then(RatioLens::new(ScrollData::container_height, ScrollData::inner_height)),
>>>>>>> 65f71f9c
                Orientation::Vertical,
                |cx, value| {
                    cx.emit(ScrollEvent::SetY(value));
                },
            )
            .position_type(PositionType::SelfDirected)
            .scroll_to_cursor(Self::scroll_to_cursor);
        }

        if scroll_x {
            Scrollbar::new(
                cx,
<<<<<<< HEAD
                lens.clone().then(ScrollData::scroll_x),
                lens.then(RatioLens::new(ScrollData::parent_x, ScrollData::child_x)),
=======
                data.clone().then(ScrollData::scroll_x),
                data.then(RatioLens::new(ScrollData::container_width, ScrollData::inner_width)),
>>>>>>> 65f71f9c
                Orientation::Horizontal,
                |cx, value| {
                    cx.emit(ScrollEvent::SetX(value));
                },
            )
            .position_type(PositionType::SelfDirected)
            .scroll_to_cursor(Self::scroll_to_cursor);
        }
    }
}

impl<L: Lens<Target = ScrollData>> View for ScrollView<L> {
    fn element(&self) -> Option<&'static str> {
        Some("scrollview")
    }

    fn event(&mut self, cx: &mut EventContext, event: &mut Event) {
        event.map(|window_event, meta| match window_event {
            WindowEvent::GeometryChanged(geo) => {
                if geo.contains(GeoChanged::WIDTH_CHANGED)
                    || geo.contains(GeoChanged::HEIGHT_CHANGED)
                {
                    let bounds = cx.bounds();
                    cx.emit(ScrollEvent::ParentGeo(bounds.w, bounds.h));
                }
            }

            WindowEvent::MouseScroll(x, y) => {
                cx.set_active(true);
                let (x, y) =
                    if cx.modifiers.contains(Modifiers::SHIFT) { (-*y, -*x) } else { (-*x, -*y) };

<<<<<<< HEAD
                // what percentage of the negative space does this cross?
                let data = self.lens.get(cx);
                if x != 0.0 && data.child_x > data.parent_x {
                    let negative_space = data.child_x - data.parent_x;
=======
                // What percentage of the negative space does this cross?
                let data = self.data.get(cx);
                if x != 0.0 && data.inner_width > data.container_width {
                    let negative_space = data.inner_width - data.container_width;
>>>>>>> 65f71f9c
                    let logical_delta = x * SCROLL_SENSITIVITY / negative_space;
                    cx.emit(ScrollEvent::ScrollX(logical_delta));
                    // Prevent event propagating to ancestor scrollviews.
                    meta.consume();
                }
<<<<<<< HEAD

                if y != 0.0 && data.child_y > data.parent_y {
                    let negative_space = data.child_y - data.parent_y;
=======
                if y != 0.0 && data.inner_height > data.container_height {
                    let negative_space = data.inner_height - data.container_height;
>>>>>>> 65f71f9c
                    let logical_delta = y * SCROLL_SENSITIVITY / negative_space;
                    cx.emit(ScrollEvent::ScrollY(logical_delta));
                    // Prevent event propagating to ancestor scrollviews.
                    meta.consume();
                }
            }

            WindowEvent::MouseOut => {
                cx.set_active(false);
            }

            _ => {}
        });
    }
}

impl<'a, L: Lens> Handle<'a, ScrollView<L>> {
    /// Sets a callback which will be called when a scrollview is scrolled, either with the mouse wheel, touchpad, or using the scroll bars.
    pub fn on_scroll(
        self,
        callback: impl Fn(&mut EventContext, f32, f32) + 'static + Send + Sync,
    ) -> Self {
        self.cx.emit_to(self.entity(), ScrollEvent::SetOnScroll(Some(Arc::new(callback))));
        self
    }

    pub fn scroll_to_cursor(self, scroll_to_cursor: bool) -> Self {
        self.modify(|scrollview: &mut ScrollView<L>| scrollview.scroll_to_cursor = scroll_to_cursor)
    }
}

struct ScrollContent {}

impl ScrollContent {
    pub fn new(cx: &mut Context, content: impl FnOnce(&mut Context)) -> Handle<Self> {
        Self {}.build(cx, content)
    }
}

impl View for ScrollContent {
    fn element(&self) -> Option<&'static str> {
        Some("scroll_content")
    }

    fn event(&mut self, cx: &mut EventContext, event: &mut Event) {
        event.map(|window_event, _| match window_event {
            WindowEvent::GeometryChanged(geo) => {
                if geo.contains(GeoChanged::WIDTH_CHANGED)
                    || geo.contains(GeoChanged::HEIGHT_CHANGED)
                {
                    let bounds = cx.bounds();
                    // If the width or height have changed then send this back up to the ScrollData.
                    cx.emit(ScrollEvent::ChildGeo(bounds.w, bounds.h));
                }
            }

            _ => {}
        });
    }
}<|MERGE_RESOLUTION|>--- conflicted
+++ resolved
@@ -135,15 +135,10 @@
     }
 }
 
-<<<<<<< HEAD
-pub struct ScrollView<L> {
-    lens: L,
-=======
 #[derive(Lens)]
 pub struct ScrollView<L: Lens> {
     data: L,
     scroll_to_cursor: bool,
->>>>>>> 65f71f9c
 }
 
 impl ScrollView<Wrapper<scroll_data_derived_lenses::root>> {
@@ -158,11 +153,7 @@
     where
         F: 'static + FnOnce(&mut Context),
     {
-<<<<<<< HEAD
-        Self { lens: ScrollData::root }
-=======
         Self { data: ScrollData::root, scroll_to_cursor: false }
->>>>>>> 65f71f9c
             .build(cx, move |cx| {
                 ScrollData {
                     scroll_x: initial_x,
@@ -195,17 +186,12 @@
     where
         F: 'static + FnOnce(&mut Context),
     {
-<<<<<<< HEAD
-        Self { lens: lens.clone() }.build(cx, |cx| {
-            Self::common_builder(cx, lens, content, scroll_x, scroll_y);
-=======
         if cx.data::<ScrollData>().is_none() {
             panic!("ScrollView::custom requires a ScrollData to be built into a parent");
         }
 
         Self { data: data.clone(), scroll_to_cursor: false }.build(cx, |cx| {
             Self::common_builder(cx, data, content, scroll_x, scroll_y);
->>>>>>> 65f71f9c
         })
     }
 
@@ -213,15 +199,6 @@
     where
         F: 'static + FnOnce(&mut Context),
     {
-<<<<<<< HEAD
-        ScrollContent::new(cx, content).bind(lens.clone(), |handle, data| {
-            let scale_factor = handle.scale_factor();
-            let data = data.get(handle.cx);
-            let left = ((data.child_x - data.parent_x) * data.scroll_x).round() / scale_factor;
-            let top = ((data.child_y - data.parent_y) * data.scroll_y).round() / scale_factor;
-            handle.left(Units::Pixels(-left.abs())).top(Units::Pixels(-top.abs()));
-            // handle.translate((Units::Pixels(-left.abs()), Units::Pixels(-top.abs())));
-=======
         ScrollContent::new(cx, content).bind(data.clone(), |handle, data| {
             let scale_factor = handle.scale_factor();
             let data = data.get(handle.cx);
@@ -230,20 +207,14 @@
             let top = ((data.inner_height - data.container_height) * data.scroll_y).round()
                 / scale_factor;
             handle.left(Units::Pixels(-left.abs())).top(Units::Pixels(-top.abs()));
->>>>>>> 65f71f9c
         });
 
         if scroll_y {
             Scrollbar::new(
                 cx,
-<<<<<<< HEAD
-                lens.clone().then(ScrollData::scroll_y),
-                lens.clone().then(RatioLens::new(ScrollData::parent_y, ScrollData::child_y)),
-=======
                 data.clone().then(ScrollData::scroll_y),
                 data.clone()
                     .then(RatioLens::new(ScrollData::container_height, ScrollData::inner_height)),
->>>>>>> 65f71f9c
                 Orientation::Vertical,
                 |cx, value| {
                     cx.emit(ScrollEvent::SetY(value));
@@ -256,13 +227,8 @@
         if scroll_x {
             Scrollbar::new(
                 cx,
-<<<<<<< HEAD
-                lens.clone().then(ScrollData::scroll_x),
-                lens.then(RatioLens::new(ScrollData::parent_x, ScrollData::child_x)),
-=======
                 data.clone().then(ScrollData::scroll_x),
                 data.then(RatioLens::new(ScrollData::container_width, ScrollData::inner_width)),
->>>>>>> 65f71f9c
                 Orientation::Horizontal,
                 |cx, value| {
                     cx.emit(ScrollEvent::SetX(value));
@@ -295,30 +261,17 @@
                 let (x, y) =
                     if cx.modifiers.contains(Modifiers::SHIFT) { (-*y, -*x) } else { (-*x, -*y) };
 
-<<<<<<< HEAD
-                // what percentage of the negative space does this cross?
-                let data = self.lens.get(cx);
-                if x != 0.0 && data.child_x > data.parent_x {
-                    let negative_space = data.child_x - data.parent_x;
-=======
                 // What percentage of the negative space does this cross?
                 let data = self.data.get(cx);
                 if x != 0.0 && data.inner_width > data.container_width {
                     let negative_space = data.inner_width - data.container_width;
->>>>>>> 65f71f9c
                     let logical_delta = x * SCROLL_SENSITIVITY / negative_space;
                     cx.emit(ScrollEvent::ScrollX(logical_delta));
                     // Prevent event propagating to ancestor scrollviews.
                     meta.consume();
                 }
-<<<<<<< HEAD
-
-                if y != 0.0 && data.child_y > data.parent_y {
-                    let negative_space = data.child_y - data.parent_y;
-=======
                 if y != 0.0 && data.inner_height > data.container_height {
                     let negative_space = data.inner_height - data.container_height;
->>>>>>> 65f71f9c
                     let logical_delta = y * SCROLL_SENSITIVITY / negative_space;
                     cx.emit(ScrollEvent::ScrollY(logical_delta));
                     // Prevent event propagating to ancestor scrollviews.

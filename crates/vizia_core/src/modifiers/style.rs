--- conflicted
+++ resolved
@@ -79,7 +79,6 @@
                 cx.style.pseudo_classes.insert(entity, pseudoclass).unwrap();
             }
 
-<<<<<<< HEAD
             if val {
                 // Setting a checked state should make it checkable... probably
                 if let Some(abilities) = cx.style.abilities.get_mut(entity) {
@@ -91,10 +90,7 @@
                 }
             }
 
-            cx.need_restyle();
-=======
             cx.needs_restyle();
->>>>>>> be9e0aca
         });
 
         self

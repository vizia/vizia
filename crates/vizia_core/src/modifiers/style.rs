--- conflicted
+++ resolved
@@ -113,22 +113,13 @@
         SystemFlags::REHIDE | SystemFlags::REDRAW
     );
 
-<<<<<<< HEAD
     modifier!(
         /// Sets the opacity of the view.
         opacity,
-        Opacity
-    );
-
-    modifier!(
-        /// Sets the z-order index of the view.
-        ///
-        /// Views with a higher z-order will be rendered on top of those with a lower z-order.
-        /// Views with the same z-order are rendered in tree order.
-        z_index,
-        i32
-    );
-=======
+        Opacity,
+        SystemFlags::REDRAW
+    );
+
     /// Sets the z-order index of the view.
     ///
     /// Views with a higher z-order will be rendered on top of those with a lower z-order.
@@ -143,7 +134,6 @@
 
         self
     }
->>>>>>> 4e391455
 
     fn overflow<U: Into<Overflow>>(mut self, value: impl Res<U>) -> Self {
         let entity = self.entity();
@@ -163,21 +153,17 @@
         ///
         /// The overflow behavior determines whether child views can render outside the bounds of their parent.
         overflowx,
-        Overflow
-    );
-
-    modifier!(
-        /// Sets the overflow behavior of the view in the vertical direction.
-        ///
-        /// The overflow behavior determines whether child views can render outside the bounds of their parent.
-<<<<<<< HEAD
-        overflowy,
-        Overflow
-=======
-        overflow,
         Overflow,
         SystemFlags::RECLIP | SystemFlags::REDRAW
->>>>>>> 4e391455
+    );
+
+    modifier!(
+        /// Sets the overflow behavior of the view in the vertical direction.
+        ///
+        /// The overflow behavior determines whether child views can render outside the bounds of their parent.
+        overflowy,
+        Overflow,
+        SystemFlags::RECLIP | SystemFlags::REDRAW
     );
 
     // Background Properties
@@ -187,7 +173,6 @@
         Color,
         SystemFlags::REDRAW
     );
-<<<<<<< HEAD
 
     fn background_image<'i, U: Into<Vec<BackgroundImage<'i>>>>(
         mut self,
@@ -209,16 +194,6 @@
 
         self
     }
-=======
-    modifier!(
-        /// Sets the background image of the view.
-        ///
-        /// Background image will override any background gradient or color.
-        background_image,
-        String,
-        SystemFlags::REDRAW
-    );
->>>>>>> 4e391455
 
     // TODO: Docs for this.
     fn image<U: ToString>(mut self, value: impl Res<U>) -> Self {
@@ -245,12 +220,8 @@
     modifier!(
         /// Sets the border width of the view.
         border_width,
-<<<<<<< HEAD
         LengthOrPercentage
-=======
-        Units,
         SystemFlags::RELAYOUT | SystemFlags::REDRAW
->>>>>>> 4e391455
     );
 
     modifier!(
@@ -262,47 +233,30 @@
 
     modifier!(
         /// Sets the border radius for the top-left corner of the view.
-<<<<<<< HEAD
         border_top_left_radius,
-        LengthOrPercentage
-    );
+        LengthOrPercentage,
+        SystemFlags::REDRAW
+    );
+
     modifier!(
         /// Sets the border radius for the top-right corner of the view.
         border_top_right_radius,
-        LengthOrPercentage
-    );
+        LengthOrPercentage,
+        SystemFlags::REDRAW
+    );
+
     modifier!(
         /// Sets the border radius for the bottom-left corner of the view.
         border_bottom_left_radius,
-        LengthOrPercentage
-    );
+        LengthOrPercentage,
+        SystemFlags::REDRAW
+    );
+
     modifier!(
         /// Sets the border radius for the bottom-right corner of the view.
         border_bottom_right_radius,
-        LengthOrPercentage
-=======
-        border_radius_top_left,
-        Units,
-        SystemFlags::REDRAW
-    );
-    modifier!(
-        /// Sets the border radius for the top-right corner of the view.
-        border_radius_top_right,
-        Units,
-        SystemFlags::REDRAW
-    );
-    modifier!(
-        /// Sets the border radius for the bottom-left corner of the view.
-        border_radius_bottom_left,
-        Units,
-        SystemFlags::REDRAW
-    );
-    modifier!(
-        /// Sets the border radius for the bottom-right corner of the view.
-        border_radius_bottom_right,
-        Units,
-        SystemFlags::REDRAW
->>>>>>> 4e391455
+        LengthOrPercentage,
+        SystemFlags::REDRAW
     );
 
     /// Sets the border radius for all four corners of the view.
@@ -323,47 +277,30 @@
 
     modifier!(
         /// Sets the border corner shape for the top-left corner of the view.
-<<<<<<< HEAD
         border_top_left_shape,
-        BorderCornerShape
-    );
+        BorderCornerShape,
+        SystemFlags::REDRAW
+    );
+
     modifier!(
         /// Sets the border corner shape for the top-right corner of the view.
         border_top_right_shape,
-        BorderCornerShape
-    );
+        BorderCornerShape,
+        SystemFlags::REDRAW
+    );
+
     modifier!(
         /// Sets the border corner shape for the bottom-left corner of the view.
         border_bottom_left_shape,
-        BorderCornerShape
-    );
+        BorderCornerShape,
+        SystemFlags::REDRAW
+    );
+
     modifier!(
         /// Sets the border corner shape for the bottom-right corner of the view.
         border_bottom_right_shape,
-        BorderCornerShape
-=======
-        border_shape_top_left,
         BorderCornerShape,
         SystemFlags::REDRAW
-    );
-    modifier!(
-        /// Sets the border corner shape for the top-right corner of the view.
-        border_shape_top_right,
-        BorderCornerShape,
-        SystemFlags::REDRAW
-    );
-    modifier!(
-        /// Sets the border corner shape for the bottom-left corner of the view.
-        border_shape_bottom_left,
-        BorderCornerShape,
-        SystemFlags::REDRAW
-    );
-    modifier!(
-        /// Sets the border corner shape for the bottom-right corner of the view.
-        border_shape_bottom_right,
-        BorderCornerShape,
-        SystemFlags::REDRAW
->>>>>>> 4e391455
     );
 
     /// Sets the border corner shape for all four corners of the view.
@@ -386,12 +323,8 @@
     modifier!(
         /// Sets the outline width of the view.
         outline_width,
-<<<<<<< HEAD
         LengthOrPercentage
-=======
-        Units,
-        SystemFlags::REDRAW
->>>>>>> 4e391455
+        SystemFlags::REDRAW
     );
 
     modifier!(
@@ -403,12 +336,8 @@
     modifier!(
         /// Sets the outline offset of the view.
         outline_offset,
-<<<<<<< HEAD
         LengthOrPercentage
-=======
-        Units,
-        SystemFlags::REDRAW
->>>>>>> 4e391455
+        SystemFlags::REDRAW
     );
 
     modifier!(
@@ -418,13 +347,12 @@
         SystemFlags::empty()
     );
 
-<<<<<<< HEAD
     fn transform<U: Into<Vec<Transform>>>(mut self, value: impl Res<U>) -> Self {
         let entity = self.entity();
         value.set_or_bind(self.context(), entity, |cx, entity, v| {
             let value = v.into();
             cx.style.transform.insert(entity, value);
-            cx.need_redraw();
+            cx.needs_redraw();
         });
 
         self
@@ -452,33 +380,6 @@
     //     scale,
     //     (f32, f32)
     // );
-=======
-    // Transform Properties
-    modifier!(
-        /// Sets the angle of rotation for the view.
-        ///
-        /// Rotation applies to the rendered view and does not affect layout.
-        rotate,
-        f32,
-        SystemFlags::RETRANSFORM | SystemFlags::REDRAW
-    );
-    modifier!(
-        /// Sets the translation offset of the view.
-        ///
-        /// Translation applies to the rendered view and does not affect layout.
-        translate,
-        (f32, f32),
-        SystemFlags::RETRANSFORM | SystemFlags::REDRAW
-    );
-    modifier!(
-        /// Sets the scale of the view.
-        ///
-        /// Scale applies to the rendered view and does not affect layout.
-        scale,
-        (f32, f32),
-        SystemFlags::RETRANSFORM | SystemFlags::REDRAW
-    );
->>>>>>> 4e391455
 }
 
 impl<'a, V: View> StyleModifiers for Handle<'a, V> {}
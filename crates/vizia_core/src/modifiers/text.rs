--- conflicted
+++ resolved
@@ -8,27 +8,17 @@
     /// Sets the text content of the view.
     fn text<T: ToStringLocalized>(mut self, value: impl Res<T>) -> Self {
         let entity = self.entity();
-<<<<<<< HEAD
         let current = self.current();
         self.context().with_current(current, |cx| {
             value.set_or_bind(cx, entity, move |cx, val| {
-                let text_data = val.to_string_local(cx);
+                let cx: &mut EventContext<'_> = &mut EventContext::new_with_current(cx, cx.current);
+                let text_data = v.get(cx).to_string_local(cx);
                 cx.text_context.set_text(cx.current, &text_data);
 
                 cx.style.needs_text_layout.insert(cx.current, true);
                 cx.needs_relayout();
                 cx.needs_redraw();
             });
-=======
-        value.set_or_bind(self.context(), entity, move |cx, v| {
-            let cx: &mut EventContext<'_> = &mut EventContext::new_with_current(cx, cx.current);
-            let text_data = v.get(cx).to_string_local(cx);
-            cx.text_context.set_text(entity, &text_data);
-
-            cx.style.needs_text_layout.insert(entity, true);
-            cx.needs_relayout();
-            cx.needs_redraw();
->>>>>>> ba8a67f2
         });
 
         self
@@ -67,18 +57,12 @@
     /// Sets the text color of the view.
     fn color<U: Clone + Into<Color>>(mut self, value: impl Res<U>) -> Self {
         let entity = self.entity();
-<<<<<<< HEAD
         let current = self.current();
         self.context().with_current(current, |cx| {
             value.set_or_bind(cx, entity, |cx, v| {
-                cx.style.font_color.insert(cx.current, v.into());
+                cx.style.font_color.insert(cx.current, v.get(cx).into());
                 cx.style.needs_redraw();
             });
-=======
-        value.set_or_bind(self.context(), entity, |cx, v| {
-            cx.style.font_color.insert(cx.current, v.get(cx).into());
-            cx.style.needs_redraw();
->>>>>>> ba8a67f2
         });
         self
     }
@@ -86,18 +70,12 @@
     /// Sets the font size of the view.
     fn font_size<U: Into<FontSize>>(mut self, value: impl Res<U>) -> Self {
         let entity = self.entity();
-<<<<<<< HEAD
         let current = self.current();
         self.context().with_current(current, |cx| {
             value.set_or_bind(cx, entity, move |cx, v| {
-                cx.style.font_size.insert(cx.current, v.into());
+                cx.style.font_size.insert(cx.current, v.get(cx).into());
                 cx.style.needs_text_layout.insert(cx.current, true);
             });
-=======
-        value.set_or_bind(self.context(), entity, |cx, v| {
-            cx.style.font_size.insert(cx.current, v.get(cx).into());
-            cx.style.system_flags |= SystemFlags::REFLOW;
->>>>>>> ba8a67f2
         });
         self
     }

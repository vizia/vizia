--- conflicted
+++ resolved
@@ -8,15 +8,9 @@
     /// Sets the text content of the view.
     fn text<T: ToStringLocalized>(mut self, value: impl Res<T>) -> Self {
         let entity = self.entity();
-<<<<<<< HEAD
-        value.set_or_bind(self.context(), entity, |cx, entity, v| {
-            let text_data = v.get_val(cx).to_string();
-            cx.text_context.set_text(entity, &text_data);
-=======
-        value.set_or_bind(self.context(), entity, |cx, val| {
-            let text_data = val.to_string_local(cx);
+        value.set_or_bind(self.context(), entity, |cx, v| {
+            let text_data = v.get_val(cx).to_string_local();
             cx.text_context.set_text(cx.current, &text_data);
->>>>>>> 9a1875f5
 
             cx.style.needs_text_layout.insert(cx.current, true);
             cx.needs_relayout();
@@ -59,13 +53,8 @@
     /// Sets the text color of the view.
     fn color<U: Clone + Into<Color>>(mut self, value: impl Res<U>) -> Self {
         let entity = self.entity();
-<<<<<<< HEAD
-        value.set_or_bind(self.context(), entity, |cx, entity, v| {
-            cx.style.font_color.insert(entity, v.get_val(cx).into());
-=======
         value.set_or_bind(self.context(), entity, |cx, v| {
-            cx.style.font_color.insert(cx.current, v.into());
->>>>>>> 9a1875f5
+            cx.style.font_color.insert(cx.current, v.get_val(cx).into());
             cx.style.needs_redraw();
         });
         self
@@ -74,15 +63,9 @@
     /// Sets the font size of the view.
     fn font_size<U: Into<FontSize>>(mut self, value: impl Res<U>) -> Self {
         let entity = self.entity();
-<<<<<<< HEAD
-        value.set_or_bind(self.context(), entity, |cx, entity, v| {
-            cx.style.font_size.insert(entity, v.get_val(cx).into());
+        value.set_or_bind(self.context(), entity, |cx, v| {
+            cx.style.font_size.insert(cx.current, v.get_val(cx).into());
             cx.style.system_flags |= SystemFlags::REFLOW;
-=======
-        value.set_or_bind(self.context(), entity, |cx, v| {
-            cx.style.font_size.insert(cx.current, v.into());
-            cx.style.needs_text_layout.insert(cx.current, true);
->>>>>>> 9a1875f5
         });
         self
     }

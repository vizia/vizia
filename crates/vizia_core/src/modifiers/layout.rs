--- conflicted
+++ resolved
@@ -144,11 +144,10 @@
     /// Sets the space for all sides of the view.
     fn space<U: Into<Units>>(mut self, value: impl Res<U>) -> Self {
         let entity = self.entity();
-<<<<<<< HEAD
         let current = self.current();
         self.context().with_current(current, |cx| {
             value.set_or_bind(cx, entity, |cx, v| {
-                let value = v.into();
+                let value = v.get(cx).into();
                 cx.style.left.insert(cx.current, value);
                 cx.style.right.insert(cx.current, value);
                 cx.style.top.insert(cx.current, value);
@@ -156,16 +155,6 @@
 
                 cx.style.needs_relayout();
             });
-=======
-        value.set_or_bind(self.context(), entity, |cx, v| {
-            let value = v.get(cx).into();
-            cx.style.left.insert(cx.current, value);
-            cx.style.right.insert(cx.current, value);
-            cx.style.top.insert(cx.current, value);
-            cx.style.bottom.insert(cx.current, value);
-
-            cx.style.needs_relayout();
->>>>>>> ba8a67f2
         });
 
         self
@@ -188,24 +177,15 @@
     /// Sets the width and height of the view.
     fn size<U: Into<Units>>(mut self, value: impl Res<U>) -> Self {
         let entity = self.entity();
-<<<<<<< HEAD
         let current = self.current();
         self.context().with_current(current, |cx| {
             value.set_or_bind(cx, entity, move |cx, v| {
-                let value = v.into();
+                let value = v.get(cx).into();
                 cx.style.width.insert(cx.current, value);
                 cx.style.height.insert(cx.current, value);
 
                 cx.style.needs_relayout();
             });
-=======
-        value.set_or_bind(self.context(), entity, |cx, v| {
-            let value = v.get(cx).into();
-            cx.style.width.insert(cx.current, value);
-            cx.style.height.insert(cx.current, value);
-
-            cx.style.needs_relayout();
->>>>>>> ba8a67f2
         });
 
         self
@@ -252,11 +232,10 @@
     /// The child_space works by overriding the `Auto` space properties of its children.
     fn child_space<U: Into<Units>>(mut self, value: impl Res<U>) -> Self {
         let entity = self.entity();
-<<<<<<< HEAD
         let current = self.current();
         self.context().with_current(current, |cx| {
             value.set_or_bind(cx, entity, move |cx, v| {
-                let value = v.into();
+                let value = v.get(cx).into();
                 cx.style.child_left.insert(cx.current, value);
                 cx.style.child_right.insert(cx.current, value);
                 cx.style.child_top.insert(cx.current, value);
@@ -264,16 +243,6 @@
 
                 cx.style.needs_relayout();
             });
-=======
-        value.set_or_bind(self.context(), entity, |cx, v| {
-            let value = v.get(cx).into();
-            cx.style.child_left.insert(cx.current, value);
-            cx.style.child_right.insert(cx.current, value);
-            cx.style.child_top.insert(cx.current, value);
-            cx.style.child_bottom.insert(cx.current, value);
-
-            cx.style.needs_relayout();
->>>>>>> ba8a67f2
         });
 
         self
@@ -310,24 +279,15 @@
     /// Sets the minimum width and minimum height of the view.
     fn min_size<U: Into<Units>>(mut self, value: impl Res<U>) -> Self {
         let entity = self.entity();
-<<<<<<< HEAD
         let current = self.current();
         self.context().with_current(current, |cx| {
             value.set_or_bind(cx, entity, move |cx, v| {
-                let value = v.into();
+                let value = v.get(cx).into();
                 cx.style.min_width.insert(cx.current, value);
                 cx.style.min_height.insert(cx.current, value);
 
                 cx.needs_relayout();
             });
-=======
-        value.set_or_bind(self.context(), entity, |cx, v| {
-            let value = v.get(cx).into();
-            cx.style.min_width.insert(cx.current, value);
-            cx.style.min_height.insert(cx.current, value);
-
-            cx.needs_relayout();
->>>>>>> ba8a67f2
         });
 
         self
@@ -350,24 +310,15 @@
     /// Sets the maximum width and maximum height of the view.
     fn max_size<U: Into<Units>>(mut self, value: impl Res<U>) -> Self {
         let entity = self.entity();
-<<<<<<< HEAD
         let current = self.current();
         self.context().with_current(entity, |cx| {
             value.set_or_bind(cx, current, move |cx, v| {
-                let value = v.into();
+                let value = v.get(cx).into();
                 cx.style.max_width.insert(cx.current, value);
                 cx.style.max_height.insert(cx.current, value);
 
                 cx.needs_relayout();
             });
-=======
-        value.set_or_bind(self.context(), entity, |cx, v| {
-            let value = v.get(cx).into();
-            cx.style.max_width.insert(cx.current, value);
-            cx.style.max_height.insert(cx.current, value);
-
-            cx.needs_relayout();
->>>>>>> ba8a67f2
         });
 
         self
@@ -404,11 +355,10 @@
     /// Sets the minimum space for all sides of the view.
     fn min_space<U: Into<Units>>(mut self, value: impl Res<U>) -> Self {
         let entity = self.entity();
-<<<<<<< HEAD
         let current = self.current();
         self.context().with_current(current, |cx| {
             value.set_or_bind(cx, entity, move |cx, v| {
-                let value = v.into();
+                let value = v.get(cx).into();
                 cx.style.min_left.insert(cx.current, value);
                 cx.style.min_right.insert(cx.current, value);
                 cx.style.min_top.insert(cx.current, value);
@@ -416,16 +366,6 @@
 
                 cx.style.needs_relayout();
             });
-=======
-        value.set_or_bind(self.context(), entity, |cx, v| {
-            let value = v.get(cx).into();
-            cx.style.min_left.insert(cx.current, value);
-            cx.style.min_right.insert(cx.current, value);
-            cx.style.min_top.insert(cx.current, value);
-            cx.style.min_bottom.insert(cx.current, value);
-
-            cx.style.needs_relayout();
->>>>>>> ba8a67f2
         });
 
         self
@@ -462,11 +402,10 @@
     /// Sets the maximum space for all sides of the view.
     fn max_space<U: Into<Units>>(mut self, value: impl Res<U>) -> Self {
         let entity = self.entity();
-<<<<<<< HEAD
         let current = self.current();
         self.context().with_current(current, |cx| {
             value.set_or_bind(cx, entity, move |cx, v| {
-                let value = v.into();
+                let value = v.get(cx).into();
                 cx.style.max_left.insert(cx.current, value);
                 cx.style.max_right.insert(cx.current, value);
                 cx.style.max_top.insert(cx.current, value);
@@ -474,16 +413,6 @@
 
                 cx.style.needs_relayout();
             });
-=======
-        value.set_or_bind(self.context(), entity, |cx, v| {
-            let value = v.get(cx).into();
-            cx.style.max_left.insert(cx.current, value);
-            cx.style.max_right.insert(cx.current, value);
-            cx.style.max_top.insert(cx.current, value);
-            cx.style.max_bottom.insert(cx.current, value);
-
-            cx.style.needs_relayout();
->>>>>>> ba8a67f2
         });
 
         self

--- conflicted
+++ resolved
@@ -183,7 +183,6 @@
     }
 }
 
-<<<<<<< HEAD
 impl Res<SvgTree> for SvgTree {
     fn get_val(&self, _: &Context) -> SvgTree {
         self.clone()
@@ -197,12 +196,8 @@
     }
 }
 
-impl<T: Copy> Res<(T, T)> for (T, T) {
-    fn get_val(&self, _: &Context) -> (T, T) {
-=======
 impl Res<(u32, u32)> for (u32, u32) {
     fn get_val(&self, _: &Context) -> (u32, u32) {
->>>>>>> 4e5ad543
         *self
     }
 

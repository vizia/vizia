<<<<<<< HEAD
use crate::context::AccessNode;
use crate::prelude::*;
use crate::systems::get_access_node;
use crate::{accessibility::IntoNode, context::AccessContext};
use std::any::Any;
=======
//! Views are used to visually present model data and to act as controls which, when interacted with, send events to mutate model data.
//!
//! # Example
//! The `Label` view is used to display a text string:
//!
//! ```no_run
//! # use vizia_core::prelude::*;
//! # use vizia_winit::application::Application;
//! Application::new(|cx|{
//!     Label::new(cx, "Hello World");
//! })
//! .run();
//! ```

mod handle;
use crate::prelude::*;
use crate::systems::draw_view;
pub use handle::Handle;
use std::{any::Any, collections::HashMap};
>>>>>>> df560a85

use crate::binding::ModelDataStore;
use crate::events::ViewHandler;
<<<<<<< HEAD
use crate::state::ModelDataStore;
use accesskit::{NodeBuilder, TreeUpdate};
=======
>>>>>>> df560a85
use femtovg::renderer::OpenGl;

/// The canvas which all views draw to.
pub type Canvas = femtovg::Canvas<OpenGl>;

/// A view is any object which can be displayed on the screen.
///
/// # Creating a Custom View
///
/// To create a custom view, first define a struct with any view-specific state.
/// ```
/// # use vizia_core::prelude::*;
/// pub struct CustomView {
///     count: i32,
/// }
/// ```
///
/// Next, implement the constructor for the custom view. Typically, the constructor will take `&mut Context` as the first argument
/// and return a [`Handle`] to the view.
/// ```
/// # use vizia_core::prelude::*;
/// pub struct CustomView {
///     count: i32,
/// }
///
/// impl CustomView {
///     pub fn new(cx: &mut Context, count: i32) -> Handle<Self> {
///         Self {
///             count,
///         }.build(cx, |cx|{
///             // If we want the view to contain other views we can build those here.
///         })
///     }
/// }
///
/// # impl View for CustomView {}
/// ```
///
/// The `build` method above is provided by the `View` trait, which we must implement for any custom view.
/// ```
/// # use vizia_core::prelude::*;
/// pub struct CustomView {
///     count: i32,
/// }
///
/// impl CustomView {
///     pub fn new(cx: &mut Context, count: i32) -> Handle<Self> {
///         Self {
///             count,
///         }.build(cx, |cx|{
///             // If we want the view to contain other views we can build those here.
///         })
///     }
/// }
///
/// impl View for CustomView {
///
/// }
/// ```
///
/// The `View` trait contains methods, which can be optionally overridden, for assigning an element name, handling events, and performing custom drawing.
pub trait View: 'static + Sized {
    /// Builds the view into the tree and returns a handle which can be used to apply style and layout modifiers to the view.
    ///
    /// Typically this method is called within the constructor of a view, for example:
    /// ```
    /// # use vizia_core::prelude::*;
    /// pub struct CustomView{}
    ///
    /// impl CustomView {
    ///     pub fn new(cx: &mut Context) -> Handle<Self> {
    ///         Self{}.build(cx, |_|{})
    ///     }
    /// }
    /// # impl View for CustomView {}
    /// ```
    /// The `content` closure allows for a view to be built from other views. For example, a custom view could encapsulate a
    /// pair of labels:
    /// ```
    /// # use vizia_core::prelude::*;
    /// pub struct CustomView{}
    ///
    /// impl CustomView {
    ///     pub fn new(cx: &mut Context) -> Handle<Self> {
    ///         Self{}.build(cx, |cx|{
    ///             Label::new(cx, "Hello");
    ///             Label::new(cx, "World");
    ///         })
    ///     }
    /// }
    /// # impl View for CustomView {}
    /// ```
    fn build<F>(self, cx: &mut Context, content: F) -> Handle<Self>
    where
        F: FnOnce(&mut Context),
    {
        let id = cx.entity_manager.create();
        let current = cx.current();
        cx.tree.add(id, current).expect("Failed to add to tree");
        cx.cache.add(id).expect("Failed to add to cache");
        cx.style.add(id);
        cx.views.insert(id, Box::new(self));
        let parent_id = cx.tree.get_layout_parent(id).unwrap();
        let parent_node_id = parent_id.accesskit_id();
        let node_id = id.accesskit_id();
        let children =
            parent_id.child_iter(&cx.tree).map(|entity| entity.accesskit_id()).collect::<Vec<_>>();

        let mut access_context = AccessContext {
            current: id,
            tree: &cx.tree,
            cache: &cx.cache,
            style: &cx.style,
            text_context: &mut cx.text_context,
        };

        if let Some(mut parent_node) =
            get_access_node(&mut access_context, &mut cx.views, parent_id)
        {
            parent_node.node_builder.set_children(children);
            let parent_node = parent_node.node_builder.build(&mut cx.style.accesskit_node_classes);
            let node = NodeBuilder::default().build(&mut cx.style.accesskit_node_classes);
            cx.tree_updates.push(TreeUpdate {
                nodes: vec![(parent_node_id, parent_node), (node_id, node)],
                tree: None,
                focus: None,
            });
        }

        cx.data.insert(id, ModelDataStore::default()).expect("Failed to insert model data store");

        let handle = Handle { entity: id, p: Default::default(), cx };

        handle.cx.with_current(handle.entity, content);

        handle
    }

    /// Specifies a name for the view type which can be used as an element selector in css.
    ///
    /// # Example
    /// ```
    /// # use vizia_core::prelude::*;
    /// pub struct CustomView{}
    ///
    /// impl CustomView {
    ///     pub fn new(cx: &mut Context) -> Handle<Self> {
    ///         Self{}.build(cx, |_|{})
    ///     }
    /// }
    ///
    /// impl View for CustomView {
    ///     fn element(&self) -> Option<&'static str> {
    ///         Some("custom_view")
    ///     }
    /// }
    /// ```
    /// Then in css:
    /// ```css
    /// custom_view {
    ///     background-color: red;
    /// }
    /// ```
    fn element(&self) -> Option<&'static str> {
        None
    }

    /// Handles any events received by the view.
    ///
    /// # Example
    /// ```
    /// # use vizia_core::prelude::*;
    /// pub struct CustomView{}
    ///
    /// impl CustomView {
    ///     pub fn new(cx: &mut Context) -> Handle<Self> {
    ///         Self{}.build(cx, |_|{})
    ///     }
    /// }
    ///
    /// impl View for CustomView {
    ///     fn event(&mut self, cx: &mut EventContext, event: &mut Event) {
    ///         event.map(|window_event, meta| match window_event{
    ///             WindowEvent::MouseDown(_) => {
    ///                 if meta.target == cx.current() {
    ///                     // Emit a `WindowClose` event when this view is clicked on.
    ///                     cx.emit(WindowEvent::WindowClose);
    ///                 }
    ///             }
    ///
    ///             _=> {}
    ///         });
    ///     }
    /// }
    /// ```
    #[allow(unused_variables)]
    fn event(&mut self, cx: &mut EventContext, event: &mut Event) {}

    /// Provides custom drawing for the view.
    ///
    /// Usually the look of a view is determined by the style and layout properties of the view. However, the `draw` method of
    /// the `View` trait can be used to provide completely custom drawing for the view. The properties of the view can be accessed
    /// through the provided [`DrawContext`] and the provided [`Canvas`] can be used to draw custom paths.
    ///
    /// # Example
    /// ```
    /// # use vizia_core::prelude::*;
    /// # use vizia_core::vg;
    /// pub struct CustomView{}
    ///
    /// impl CustomView {
    ///     pub fn new(cx: &mut Context) -> Handle<Self> {
    ///         Self{}.build(cx, |_|{})
    ///     }
    /// }
    ///
    /// impl View for CustomView {
    ///     fn draw(&self, cx: &mut DrawContext, canvas: &mut Canvas) {
    ///         // Get the bounding box of the current view.
    ///         let bounds = cx.bounds();
    ///
    ///         // Create a new `Path` from the `vg` module.
    ///         let mut path = vg::Path::new();
    ///         // Add a rectangle to the path with the dimensions of the view bounds.
    ///         path.rect(bounds.x, bounds.y, bounds.w, bounds.h);
    ///         // Fill the path onto the canvas with a red color.
    ///         canvas.fill_path(&mut path, &vg::Paint::color(Color::red().into()));
    ///     }
    /// }
    /// ```
    fn draw(&self, cx: &mut DrawContext, canvas: &mut Canvas) {
        let bounds = cx.bounds();

        //Skip widgets with no width or no height
        if bounds.w == 0.0 || bounds.h == 0.0 {
            return;
        }

        let mut path = cx.build_path();

        cx.draw_shadows(canvas, &mut path);

        cx.draw_backdrop_filter(canvas, &mut path);

        cx.draw_background(canvas, &mut path);

        cx.draw_border(canvas, &mut path);

        cx.draw_inset_box_shadows(canvas, &mut path);

        cx.draw_outline(canvas);

        cx.draw_text_and_selection(canvas);
    }

    #[allow(unused_variables)]
    fn accessibility(&self, cx: &mut AccessContext, node: &mut AccessNode) {}
}

impl<T: View> ViewHandler for T
where
    T: std::marker::Sized + View + 'static,
{
    fn element(&self) -> Option<&'static str> {
        <T as View>::element(self)
    }

    fn event(&mut self, cx: &mut EventContext, event: &mut Event) {
        <T as View>::event(self, cx, event);
    }

    fn draw(&self, cx: &mut DrawContext, canvas: &mut Canvas) {
        <T as View>::draw(self, cx, canvas);
    }

    fn accessibility(&self, cx: &mut AccessContext, node: &mut AccessNode) {
        <T as View>::accessibility(self, cx, node);
    }

    fn as_any_ref(&self) -> &dyn Any {
        self
    }

    fn as_any_mut(&mut self) -> &mut dyn Any {
        self
    }
}<|MERGE_RESOLUTION|>--- conflicted
+++ resolved
@@ -1,10 +1,3 @@
-<<<<<<< HEAD
-use crate::context::AccessNode;
-use crate::prelude::*;
-use crate::systems::get_access_node;
-use crate::{accessibility::IntoNode, context::AccessContext};
-use std::any::Any;
-=======
 //! Views are used to visually present model data and to act as controls which, when interacted with, send events to mutate model data.
 //!
 //! # Example
@@ -19,20 +12,17 @@
 //! .run();
 //! ```
 
+use crate::context::AccessNode;
+use crate::prelude::*;
+use crate::systems::get_access_node;
+use crate::{accessibility::IntoNode, context::AccessContext};
+use std::any::Any;
 mod handle;
-use crate::prelude::*;
-use crate::systems::draw_view;
 pub use handle::Handle;
-use std::{any::Any, collections::HashMap};
->>>>>>> df560a85
 
 use crate::binding::ModelDataStore;
 use crate::events::ViewHandler;
-<<<<<<< HEAD
-use crate::state::ModelDataStore;
 use accesskit::{NodeBuilder, TreeUpdate};
-=======
->>>>>>> df560a85
 use femtovg::renderer::OpenGl;
 
 /// The canvas which all views draw to.

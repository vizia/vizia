use std::any::Any;

use skia_safe::Surface;
use vizia_window::WindowDescription;

use super::EventProxy;
use crate::{cache::CachedData, prelude::*, systems::*};

<<<<<<< HEAD
pub use crate::text::text_context::TextConfig;

=======
>>>>>>> ef9405e2
#[cfg(feature = "clipboard")]
use copypasta::ClipboardProvider;

/// Context used to integrate vizia with windowing backends such as winit and baseview.
pub struct BackendContext(pub Context);

impl BackendContext {
    /// Creates a new instance of a backend context.
    pub fn new(cx: Context) -> Self {
        Self(cx)
    }

    /// Helper function for mutating the state of the root window.
<<<<<<< HEAD
    pub fn mutate_window<W: Any, F: Fn(&mut BackendContext, &mut W)>(
        &mut self,
        window_entity: Entity,
        f: F,
    ) {
        if let Some(mut window_event_handler) = self.0.views.remove(&window_entity) {
=======
    pub fn mutate_window<W: Any, F: Fn(&mut BackendContext, &mut W)>(&mut self, f: F) {
        if let Some(mut window_event_handler) = self.0.views.remove(&Entity::root()) {
>>>>>>> ef9405e2
            if let Some(window) = window_event_handler.downcast_mut::<W>() {
                f(self, window);
            }

            self.0.views.insert(window_entity, window_event_handler);
        }
    }

    /// Adds a root window view to the context.
    pub fn add_window<W: View>(&mut self, window: W) {
        self.0.views.insert(Entity::root(), Box::new(window));
    }

    /// Returns a mutable reference to the style data.
    pub fn style(&mut self) -> &mut Style {
        &mut self.0.style
    }

    /// Returns a mutable reference to the cache of computed properties data.
    pub fn cache(&mut self) -> &mut CachedData {
        &mut self.0.cache
    }

    /// Returns a reference to the keyboard modifiers state.
    pub fn modifiers(&mut self) -> &mut Modifiers {
        &mut self.0.modifiers
    }

    /// Returns the entity id of the currently focused view.
    pub fn focused(&self) -> Entity {
        self.0.focused
    }

<<<<<<< HEAD
=======
    pub fn get_surface_mut(&mut self, entity: Entity) -> Option<&mut (Surface, Surface)> {
        self.0.canvases.get_mut(&entity)
    }

    /// The window's size in logical pixels, before
    /// [`user_scale_factor()`][Self::user_scale_factor()] gets applied to it. If this value changed
    /// during a frame then the window will be resized and a [`WindowEvent::GeometryChanged`] will be
    /// emitted.
    pub fn window_size(&mut self) -> &mut WindowSize {
        &mut self.0.window_size
    }

    /// A scale factor used for uniformly scaling the window independently of any HiDPI scaling.
    /// `window_size` gets multplied with this factor to get the actual logical window size. If this
    /// changes during a frame, then the window will be resized at the end of the frame and a
    /// [`WindowEvent::GeometryChanged`] will be emitted. This can be initialized using
    /// [`WindowDescription::user_scale_factor`][crate::WindowDescription::user_scale_factor].
    pub fn user_scale_factor(&mut self) -> f64 {
        self.0.user_scale_factor
    }

>>>>>>> ef9405e2
    pub fn add_main_window(
        &mut self,
        window_entity: Entity,
        window_description: &WindowDescription,
<<<<<<< HEAD
=======
        mut surface: Surface,
>>>>>>> ef9405e2
        dpi_factor: f32,
    ) {
        let physical_width = window_description.inner_size.width as f32 * dpi_factor;
        let physical_height = window_description.inner_size.height as f32 * dpi_factor;

        self.0.style.dpi_factor = dpi_factor as f64;

        self.0.cache.set_width(window_entity, physical_width);
        self.0.cache.set_height(window_entity, physical_height);

        self.0
            .style
            .width
            .insert(window_entity, Units::Pixels(window_description.inner_size.width as f32));
        self.0
            .style
            .height
            .insert(window_entity, Units::Pixels(window_description.inner_size.height as f32));

        self.0.style.disabled.insert(window_entity, false);

        self.0.style.pseudo_classes.insert(window_entity, PseudoClassFlags::OVER);
        self.0.style.restyle.insert(window_entity).unwrap();
        self.0.style.reaccess.insert(window_entity).unwrap();

<<<<<<< HEAD
        self.0.style.position_type.insert(window_entity, PositionType::SelfDirected);

        self.0.tree.set_window(window_entity, true);
=======
        self.0.style.pseudo_classes.insert(Entity::root(), PseudoClassFlags::OVER);
        self.0.style.restyle.insert(Entity::root()).unwrap();
        self.0.style.reaccess.insert(Entity::root()).unwrap();

        let s = surface
            .new_surface_with_dimensions((physical_width as i32, physical_height as i32))
            .unwrap();

        self.0.canvases.insert(Entity::root(), (surface, s));
>>>>>>> ef9405e2
    }

    /// Returns a reference to the [`Environment`] model.
    pub fn environment(&self) -> &Environment {
        self.0.data::<Environment>().unwrap()
    }

    /// Returns a mutable reference to the inner context.
    pub fn context(&mut self) -> &mut Context {
        &mut self.0
    }

    /// Calls the draw system.
    pub fn draw(
        &mut self,
        window_entity: Entity,
        surface: &mut Surface,
        dirty_surface: &mut Surface,
    ) {
        draw_system(&mut self.0, window_entity, surface, dirty_surface);
    }

    /// Set the current entity. This is useful in user code when you're performing black magic and
    /// want to trick other parts of the code into thinking you're processing some other part of the
    /// tree.
    pub fn set_current(&mut self, e: Entity) {
        self.0.current = e;
    }

    /// Sets the scale factor used by the application.
    pub fn set_scale_factor(&mut self, scale: f64) {
        self.0.style.dpi_factor = scale;
    }

    /// Sets the size of the root window.
    pub fn set_window_size(
        &mut self,
        window_entity: Entity,
        physical_width: f32,
        physical_height: f32,
    ) {
        self.0.cache.set_bounds(
            window_entity,
            BoundingBox::from_min_max(0.0, 0.0, physical_width, physical_height),
        );

        let logical_width = self.0.style.physical_to_logical(physical_width);
        let logical_height = self.0.style.physical_to_logical(physical_height);
        self.0.style.width.insert(window_entity, Units::Pixels(logical_width));
        self.0.style.height.insert(window_entity, Units::Pixels(logical_height));
    }

    /// Temporarily sets the current entity, calls the provided closure, and then resets the current entity back to previous.
    pub fn with_current(&mut self, e: Entity, f: impl FnOnce(&mut Context)) {
        let prev = self.0.current;
        self.0.current = e;
        f(&mut self.0);
        self.0.current = prev;
    }

    /// Returns the scale factor.
    pub fn scale_factor(&self) -> f32 {
        self.0.scale_factor()
    }

    /// You should not call this method unless you are writing a windowing backend, in which case
    /// you should consult the existing windowing backends for usage information.
    pub fn set_event_proxy(&mut self, proxy: Box<dyn EventProxy>) {
        if self.0.event_proxy.is_some() {
            panic!("Set the event proxy twice. This should never happen.");
        }

        self.0.event_proxy = Some(proxy);
    }

    /// You should not call this method unless you are writing a windowing backend, in which case
    /// you should consult the existing windowing backends for usage information.
    #[cfg(feature = "clipboard")]
    pub fn set_clipboard_provider(&mut self, clipboard: Box<dyn ClipboardProvider>) {
        self.0.clipboard = clipboard;
    }

    /// Send an event with custom origin and propagation information.
    pub fn send_event(&mut self, event: Event) {
        self.0.event_queue.push_back(event);
    }

    /// Check whether there are any events in the queue waiting for the next event dispatch cycle.
    pub fn has_queued_events(&self) -> bool {
        !self.0.event_queue.is_empty()
    }

    pub fn renegotiate_language(&mut self) {
        self.0.resource_manager.renegotiate_language();
    }

    /// Returns a mutable reference to the accesskit node classes.
    pub fn accesskit_node_classes(&mut self) -> &mut accesskit::NodeClassSet {
        &mut self.style().accesskit_node_classes
    }

    /// For each binding or data observer, check if its data has changed, and if so, rerun its
    /// builder/body.
    pub fn process_data_updates(&mut self) {
        binding_system(&mut self.0);
    }

    /// Calls the accessibility system and updates the accesskit node tree.
    pub fn process_tree_updates(
        &mut self,
        process: impl Fn(&mut Vec<Option<accesskit::TreeUpdate>>),
    ) {
        accessibility_system(&mut self.0);

        if !self.0.tree_updates.is_empty() {
            (process)(&mut self.0.tree_updates)
        }

        // TODO: Fix this
        // self.0.tree_updates.retain(|update| update.is_some());
        self.0.tree_updates.clear();
    }

    /// Calls the style system to match entities with shared styles.
    pub fn process_style_updates(&mut self) {
        // Apply any inline style inheritance.
        inline_inheritance_system(&mut self.0);

        style_system(&mut self.0);

        shared_inheritance_system(&mut self.0);

        // Load any unloaded images and remove unused images.
        image_system(&mut self.0);
    }

    // Returns true if animations are playing
    pub fn process_animations(&mut self) -> bool {
        animation_system(&mut self.0)
    }

    /// Massages the style system until everything is coherent
    pub fn process_visual_updates(&mut self) {
        // Perform layout.
        layout_system(&mut self.0);
    }

    pub fn emit_origin<M: Send + Any>(&mut self, message: M) {
        self.0.event_queue.push_back(
            Event::new(message)
                .target(self.0.current)
                .origin(Entity::root())
                .propagate(Propagation::Up),
        );
    }

    pub fn emit_window_event<M: Send + Any>(&mut self, window_entity: Entity, message: M) {
        self.0.event_queue.push_back(
            Event::new(message)
                .target(self.0.current)
                .origin(window_entity)
                .propagate(Propagation::Up),
        );
    }

    pub fn needs_refresh(&mut self) {
        self.0.style.system_flags = SystemFlags::all();
        self.0.style.needs_redraw(Entity::root());
<<<<<<< HEAD
        self.0.style.needs_restyle(Entity::root());
        self.0.style.needs_relayout();
=======
>>>>>>> ef9405e2
    }

    pub fn process_timers(&mut self) {
        self.0.tick_timers();
    }

    pub fn get_next_timer_time(&self) -> Option<Instant> {
        let timer_time = self.0.running_timers.peek().map(|timer_state| timer_state.time);
        let scheduled_event_time = self.0.event_schedule.peek().map(|timed_event| timed_event.time);

        match (timer_time, scheduled_event_time) {
            (Some(t1), Some(t2)) => Some(t1.min(t2)),
            (Some(t), None) => Some(t),
            (None, Some(t)) => Some(t),
            _ => None,
        }
    }

    pub fn emit_scheduled_events(&mut self) {
        let now = Instant::now();
        while let Some(timed_event) = self.0.event_schedule.peek() {
            if timed_event.time <= now {
                self.0.event_queue.push_back(self.0.event_schedule.pop().unwrap().event);
            } else {
                break;
            }
        }
    }
}<|MERGE_RESOLUTION|>--- conflicted
+++ resolved
@@ -6,11 +6,6 @@
 use super::EventProxy;
 use crate::{cache::CachedData, prelude::*, systems::*};
 
-<<<<<<< HEAD
-pub use crate::text::text_context::TextConfig;
-
-=======
->>>>>>> ef9405e2
 #[cfg(feature = "clipboard")]
 use copypasta::ClipboardProvider;
 
@@ -24,17 +19,12 @@
     }
 
     /// Helper function for mutating the state of the root window.
-<<<<<<< HEAD
     pub fn mutate_window<W: Any, F: Fn(&mut BackendContext, &mut W)>(
         &mut self,
         window_entity: Entity,
         f: F,
     ) {
         if let Some(mut window_event_handler) = self.0.views.remove(&window_entity) {
-=======
-    pub fn mutate_window<W: Any, F: Fn(&mut BackendContext, &mut W)>(&mut self, f: F) {
-        if let Some(mut window_event_handler) = self.0.views.remove(&Entity::root()) {
->>>>>>> ef9405e2
             if let Some(window) = window_event_handler.downcast_mut::<W>() {
                 f(self, window);
             }
@@ -68,38 +58,10 @@
         self.0.focused
     }
 
-<<<<<<< HEAD
-=======
-    pub fn get_surface_mut(&mut self, entity: Entity) -> Option<&mut (Surface, Surface)> {
-        self.0.canvases.get_mut(&entity)
-    }
-
-    /// The window's size in logical pixels, before
-    /// [`user_scale_factor()`][Self::user_scale_factor()] gets applied to it. If this value changed
-    /// during a frame then the window will be resized and a [`WindowEvent::GeometryChanged`] will be
-    /// emitted.
-    pub fn window_size(&mut self) -> &mut WindowSize {
-        &mut self.0.window_size
-    }
-
-    /// A scale factor used for uniformly scaling the window independently of any HiDPI scaling.
-    /// `window_size` gets multplied with this factor to get the actual logical window size. If this
-    /// changes during a frame, then the window will be resized at the end of the frame and a
-    /// [`WindowEvent::GeometryChanged`] will be emitted. This can be initialized using
-    /// [`WindowDescription::user_scale_factor`][crate::WindowDescription::user_scale_factor].
-    pub fn user_scale_factor(&mut self) -> f64 {
-        self.0.user_scale_factor
-    }
-
->>>>>>> ef9405e2
     pub fn add_main_window(
         &mut self,
         window_entity: Entity,
         window_description: &WindowDescription,
-<<<<<<< HEAD
-=======
-        mut surface: Surface,
->>>>>>> ef9405e2
         dpi_factor: f32,
     ) {
         let physical_width = window_description.inner_size.width as f32 * dpi_factor;
@@ -125,21 +87,9 @@
         self.0.style.restyle.insert(window_entity).unwrap();
         self.0.style.reaccess.insert(window_entity).unwrap();
 
-<<<<<<< HEAD
         self.0.style.position_type.insert(window_entity, PositionType::SelfDirected);
 
         self.0.tree.set_window(window_entity, true);
-=======
-        self.0.style.pseudo_classes.insert(Entity::root(), PseudoClassFlags::OVER);
-        self.0.style.restyle.insert(Entity::root()).unwrap();
-        self.0.style.reaccess.insert(Entity::root()).unwrap();
-
-        let s = surface
-            .new_surface_with_dimensions((physical_width as i32, physical_height as i32))
-            .unwrap();
-
-        self.0.canvases.insert(Entity::root(), (surface, s));
->>>>>>> ef9405e2
     }
 
     /// Returns a reference to the [`Environment`] model.
@@ -308,11 +258,8 @@
     pub fn needs_refresh(&mut self) {
         self.0.style.system_flags = SystemFlags::all();
         self.0.style.needs_redraw(Entity::root());
-<<<<<<< HEAD
         self.0.style.needs_restyle(Entity::root());
         self.0.style.needs_relayout();
-=======
->>>>>>> ef9405e2
     }
 
     pub fn process_timers(&mut self) {

--- conflicted
+++ resolved
@@ -8,10 +8,6 @@
 mod proxy;
 mod resource;
 
-<<<<<<< HEAD
-use cosmic_text::Shaping;
-=======
->>>>>>> 06501971
 use instant::{Duration, Instant};
 use std::any::{Any, TypeId};
 use std::collections::hash_map::Entry;
@@ -551,11 +547,7 @@
     /// ```rust
     /// # use vizia_core::prelude::*;
     /// # use instant::{Instant, Duration};
-<<<<<<< HEAD
-    /// # let cx = &mut Context:default();
-=======
     /// # let cx = &mut Context::default();
->>>>>>> 06501971
     /// let timer = cx.add_timer(Duration::from_secs(1), Some(Duration::from_secs(5)), |cx, reason|{
     ///     match reason {
     ///         TimerAction::Start => {
@@ -643,17 +635,6 @@
         let now = Instant::now();
         while let Some(next_timer_state) = self.running_timers.peek() {
             if next_timer_state.time <= now {
-<<<<<<< HEAD
-                // self.0.event_queue.push_back(self.0.event_schedule.pop().unwrap().event);
-                let mut timer_state = self.running_timers.pop().unwrap();
-                (timer_state.callback)(
-                    &mut EventContext::new_with_current(self, timer_state.entity),
-                    TimerAction::Tick(now - timer_state.time),
-                );
-
-                if timer_state.end_time().unwrap_or_else(|| now + Duration::from_secs(1)) > now {
-                    timer_state.time = now + timer_state.interval;
-=======
                 let mut timer_state = self.running_timers.pop().unwrap();
 
                 if timer_state.end_time().unwrap_or_else(|| now + Duration::from_secs(1)) >= now {
@@ -662,7 +643,6 @@
                         TimerAction::Tick(now - timer_state.time),
                     );
                     timer_state.time = now + timer_state.interval - (now - timer_state.time);
->>>>>>> 06501971
                     self.running_timers.push(timer_state);
                 } else {
                     (timer_state.callback)(
@@ -770,11 +750,7 @@
     /// # use instant::{Instant, Duration};
     /// # let cx = &mut Context::default();
     /// # enum AppEvent {Increment}
-<<<<<<< HEAD
-    /// cx.emit_to(AppEvent::Increment, Entity::root);
-=======
     /// cx.emit_to(Entity::root(), AppEvent::Increment);
->>>>>>> 06501971
     /// ```
     fn emit_to<M: Any + Send>(&mut self, target: Entity, message: M);
 
@@ -788,15 +764,9 @@
     /// # enum AppEvent {Increment}
     /// cx.emit_custom(
     ///     Event::new(AppEvent::Increment)
-<<<<<<< HEAD
-    ///         .origin(cx.current)
-    ///         .target(Entity::root())
-    ///         .propagation(Propagation::Subtree)
-=======
     ///         .origin(cx.current())
     ///         .target(Entity::root())
     ///         .propagate(Propagation::Subtree)
->>>>>>> 06501971
     /// );
     /// ```
     fn emit_custom(&mut self, event: Event);
@@ -827,21 +797,12 @@
     /// # use instant::{Instant, Duration};
     /// # let cx = &mut Context::default();
     /// # enum AppEvent {Increment}
-<<<<<<< HEAD
-    /// cx.schedule_emit_to(AppEvent::Increment, Entity::root(), Instant::now() + Duration::from_secs(2));
-    /// ```
-    fn schedule_emit_to<M: Any + Send>(
-        &mut self,
-        message: M,
-        target: Entity,
-=======
     /// cx.schedule_emit_to(Entity::root(), AppEvent::Increment, Instant::now() + Duration::from_secs(2));
     /// ```
     fn schedule_emit_to<M: Any + Send>(
         &mut self,
         target: Entity,
         message: M,
->>>>>>> 06501971
         at: Instant,
     ) -> TimedEventHandle;
 
@@ -859,14 +820,8 @@
     /// cx.schedule_emit_custom(    
     ///     Event::new(AppEvent::Increment)
     ///         .target(Entity::root())
-<<<<<<< HEAD
-    ///         .origin(cx.current)
-    ///         .propagation(Propagation::Subtree),
-    ///     Entity::root(),
-=======
     ///         .origin(cx.current())
     ///         .propagate(Propagation::Subtree),
->>>>>>> 06501971
     ///     Instant::now() + Duration::from_secs(2)
     /// );
     /// ```
@@ -879,12 +834,8 @@
     /// # use vizia_core::prelude::*;
     /// # use instant::{Instant, Duration};
     /// # let cx = &mut Context::default();
-<<<<<<< HEAD
-    /// let timed_event = cx.schedule_emit_to(AppEvent::Increment, Entity::root(), Instant::now() + Duration::from_secs(2));
-=======
     /// # enum AppEvent {Increment}
     /// let timed_event = cx.schedule_emit_to(Entity::root(), AppEvent::Increment, Instant::now() + Duration::from_secs(2));
->>>>>>> 06501971
     /// cx.cancel_scheduled(timed_event);
     /// ```
     fn cancel_scheduled(&mut self, handle: TimedEventHandle);
@@ -946,18 +897,11 @@
             at,
         )
     }
-<<<<<<< HEAD
-    fn schedule_emit_to<M: Any + Send>(
-        &mut self,
-        message: M,
-        target: Entity,
-=======
 
     fn schedule_emit_to<M: Any + Send>(
         &mut self,
         target: Entity,
         message: M,
->>>>>>> 06501971
         at: Instant,
     ) -> TimedEventHandle {
         self.schedule_emit_custom(
@@ -965,20 +909,14 @@
             at,
         )
     }
-<<<<<<< HEAD
-=======
-
->>>>>>> 06501971
+
     fn schedule_emit_custom(&mut self, event: Event, at: Instant) -> TimedEventHandle {
         let handle = TimedEventHandle(self.next_event_id);
         self.event_schedule.push(TimedEvent { event, time: at, ident: handle });
         self.next_event_id += 1;
         handle
     }
-<<<<<<< HEAD
-=======
-
->>>>>>> 06501971
+
     fn cancel_scheduled(&mut self, handle: TimedEventHandle) {
         self.event_schedule =
             self.event_schedule.drain().filter(|item| item.ident != handle).collect();

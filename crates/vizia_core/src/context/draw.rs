use cosmic_text::{FamilyOwned, Weight};
use std::any::{Any, TypeId};
use std::ops::Range;

use femtovg::{ImageId, Paint, Path};
use fnv::FnvHashMap;
use morphorm::Units;

use crate::binding::ModelDataStore;
use crate::cache::{BoundingBox, CachedData};
use crate::events::ViewHandler;
use crate::prelude::*;
use crate::resource::ResourceManager;
use crate::style::{LinearGradient, Style};
use crate::text::TextContext;
use vizia_input::{Modifiers, MouseState};
use vizia_storage::SparseSet;

/// Cached data used for drawing.
pub struct DrawCache {
    pub shadow_image: SparseSet<(ImageId, ImageId)>,
    pub text_lines: SparseSet<Vec<(Range<usize>, femtovg::TextMetrics)>>,
}

impl DrawCache {
    pub fn new() -> Self {
        Self { shadow_image: SparseSet::new(), text_lines: SparseSet::new() }
    }

    pub fn remove(&mut self, entity: Entity) {
        self.shadow_image.remove(entity);
        self.text_lines.remove(entity);
    }
}

/// A context used when drawing.
///
/// The `DrawContext` is provided by the `draw` method in `View` and can be used to immutably access the
/// computed style and layout properties of the current view.
///
/// # Example
/// ```
/// # use vizia_core::prelude::*;
/// # use vizia_core::vg;
/// # let cx = &mut Context::default();
///
/// pub struct CustomView {}
///
/// impl CustomView {
///     pub fn new(cx: &mut Context) -> Handle<Self> {
///         Self{}.build(cx, |_|{})
///     }
/// }
///
/// impl View for CustomView {
///     fn draw(&self, cx: &mut DrawContext, canvas: &mut Canvas) {
///         // Get the computed bounds after layout of the current view
///         let bounds = cx.bounds();
///         // Draw to the canvas using the bounds of the current view
///         let mut path = vg::Path::new();
///         path.rect(bounds.x, bounds.y, bounds.w, bounds.h);
///         canvas.fill_path(&mut path, &vg::Paint::color(vg::Color::rgb(200, 100, 100)));
///     }
/// }
/// ```
pub struct DrawContext<'a> {
    /// The current view being drawn.
    pub(crate) current: Entity,
    /// The view which has captured mouse events.
    pub captured: &'a Entity,
    /// The view which has keyboard focus.
    pub focused: &'a Entity,
    /// The currently hovered view.
    pub hovered: &'a Entity,
    /// Mutable reference to the style store.
    pub style: &'a Style,
    ///
    pub cache: &'a CachedData,
    pub draw_cache: &'a mut DrawCache,
    pub tree: &'a Tree<Entity>,
    pub(crate) data: &'a SparseSet<ModelDataStore>,
    pub(crate) views: &'a FnvHashMap<Entity, Box<dyn ViewHandler>>,
    pub resource_manager: &'a ResourceManager,
    pub text_context: &'a mut TextContext,
    pub modifiers: &'a Modifiers,
    pub mouse: &'a MouseState<Entity>,
}

macro_rules! style_getter_units {
    (
        $(#[$meta:meta])*
        $name:ident
    ) => {
        $(#[$meta])*
        pub fn $name(&self) -> Option<Units> {
            let result = self.style.$name.get(self.current);
            if let Some(Units::Pixels(p)) = result {
                Some(Units::Pixels(self.logical_to_physical(*p)))
            } else {
                result.copied()
            }
        }
    };
}

macro_rules! style_getter_untranslated {
    (
        $(#[$meta:meta])*
        $ty:ty, $name:ident
    ) => {
        $(#[$meta])*
        pub fn $name(&self) -> Option<&$ty> {
            self.style.$name.get(self.current)
        }
    };
}

impl<'a> DrawContext<'a> {
    /// Creates a new `DrawContext` from the given `Context`.
    pub fn new(cx: &'a mut Context) -> Self {
        Self {
            current: cx.current,
            captured: &cx.captured,
            focused: &cx.focused,
            hovered: &cx.hovered,
            style: &cx.style,
            cache: &mut cx.cache,
            draw_cache: &mut cx.draw_cache,
            tree: &cx.tree,
            data: &cx.data,
            views: &cx.views,
            resource_manager: &cx.resource_manager,
            text_context: &mut cx.text_context,
            modifiers: &cx.modifiers,
            mouse: &cx.mouse,
        }
    }

<<<<<<< HEAD
    /// Returns the bounding box of the current view.
=======
    /// Get the entity ID of the view currently being drawn.
    pub fn current(&self) -> Entity {
        self.current
    }

>>>>>>> 46f4f183
    pub fn bounds(&self) -> BoundingBox {
        self.cache.get_bounds(self.current)
    }

    /// Returns the bounding box of the clip region of the current view.
    pub fn clip_region(&self) -> BoundingBox {
        self.cache.get_clip_region(self.current)
    }

    /// Returns the lookup pattern to pick the default font.
    pub fn default_font(&self) -> &[FamilyOwned] {
        &self.style.default_font
    }

    /// Returns the font-size of the current view in physical pixels.
    pub fn font_size(&self, entity: Entity) -> f32 {
        self.logical_to_physical(self.style.font_size.get(entity).copied().unwrap_or(16.0))
    }

    /// Function to convert logical points to physical pixels.
    pub fn logical_to_physical(&self, logical: f32) -> f32 {
        logical * self.style.dpi_factor as f32
    }

    /// Function to convert physical pixels to logical points.
    pub fn physical_to_logical(&self, physical: f32) -> f32 {
        physical * self.style.dpi_factor as f32
    }

    /// Returns the scale factor for the root window.
    pub fn scale_factor(&self) -> f32 {
        self.style.dpi_factor as f32
    }

    style_getter_units!(
        /// Returns the computed border width of the current view in physical pixels.
        border_width
    );
    style_getter_units!(
        /// Returns the computed border radius of the top-right corner of the current view in physical pixels.
        border_radius_top_right
    );
    style_getter_units!(
        /// Returns the computed border radius of the top-left corner of the current view in physical pixels.
        border_radius_top_left
    );
    style_getter_units!(
        /// Returns the computed border radius of the bottom-right corner of the current view in physical pixels.
        border_radius_bottom_right
    );
    style_getter_units!(
        /// Returns the computed border radius of the bottom-left corner of the current view in physical pixels.
        border_radius_bottom_left
    );
    style_getter_units!(
        /// Returns the computed outline width of the current view in physical pixels.
        outline_width
    );
    style_getter_units!(
        /// Returns the computed outline offset of the current view in physical pixels.
        outline_offset
    );
    style_getter_units!(
        /// Returns the computed outer-shadow horizontal offset of the current view in physical pixels.
        outer_shadow_h_offset
    );
    style_getter_units!(
        /// Returns the computed outer-shadow vertical offset of the current view in physical pixels.
        outer_shadow_v_offset
    );
    style_getter_units!(
        /// Returns the computed outer-shadow blur radius of the current view in physical pixels.
        outer_shadow_blur
    );
    style_getter_units!(
        /// Returns the child_left style property of the current view.
        child_left
    );
    style_getter_units!(
        /// Returns the child_right style property of the current view.
        child_right
    );
    style_getter_units!(
        /// Returns the child_top style property of the current view.
        child_top
    );
    style_getter_units!(
        /// Returns the child_bottom style property of the current view.
        child_bottom
    );
    style_getter_untranslated!(
        /// Returns the computed background color of the current view.
        Color,
        background_color
    );
    style_getter_untranslated!(
        /// Returns the computed font color of the current view.
        Color,
        font_color
    );
    style_getter_untranslated!(
        /// Returns the computed border color of the current view.
        Color,
        border_color
    );
    style_getter_untranslated!(
        /// Returns the computed outline color of the current view.
        Color,
        outline_color
    );
    style_getter_untranslated!(
        /// Returns the computed outer-shadow color of the current view.
        Color,
        outer_shadow_color
    );
    style_getter_untranslated!(
        /// Returns the computed text selection color of the current view.
        Color,
        selection_color
    );
    style_getter_untranslated!(
        /// Returns the computed text caret color of the current view.
        Color,
        caret_color
    );
    style_getter_untranslated!(LinearGradient, background_gradient);
    style_getter_untranslated!(BorderCornerShape, border_shape_top_right);
    style_getter_untranslated!(BorderCornerShape, border_shape_top_left);
    style_getter_untranslated!(BorderCornerShape, border_shape_bottom_right);
    style_getter_untranslated!(BorderCornerShape, border_shape_bottom_left);
    style_getter_untranslated!(String, background_image);
    style_getter_untranslated!(String, image);
    style_getter_untranslated!(Vec<FamilyOwned>, font_family);
    style_getter_untranslated!(Weight, font_weight);
    style_getter_untranslated!(FontStyle, font_style);
    style_getter_untranslated!(bool, text_wrap);

    /// Returns the computed opacity of the current view.
    pub fn opacity(&self) -> f32 {
        self.cache.get_opacity(self.current)
    }

    pub fn draw_text(&mut self, canvas: &mut Canvas, origin: (f32, f32), justify: (f32, f32)) {
        if let Ok(draw_commands) =
            self.text_context.fill_to_cmds(canvas, self.current, origin, justify)
        {
            for (color, cmds) in draw_commands.into_iter() {
                let temp_paint =
                    Paint::color(femtovg::Color::rgba(color.r(), color.g(), color.b(), color.a()));
                canvas.draw_glyph_cmds(cmds, &temp_paint);
            }
        }
    }

    pub fn draw_highlights(
        &mut self,
        canvas: &mut Canvas,
        origin: (f32, f32),
        justify: (f32, f32),
    ) {
        if let Some(color) = self.selection_color().copied() {
            let mut path = Path::new();
            for (x, y, w, h) in self.text_context.layout_selection(self.current, origin, justify) {
                path.rect(x, y, w, h);
            }
            canvas.fill_path(&mut path, &Paint::color(color.into()));
        }
    }

    pub fn draw_caret(
        &mut self,
        canvas: &mut Canvas,
        origin: (f32, f32),
        justify: (f32, f32),
        width: f32,
    ) {
        if let Some(color) = self.caret_color().copied() {
            if let Some((x, y, w, h)) = self.text_context.layout_caret(
                self.current,
                origin,
                justify,
                self.logical_to_physical(width),
            ) {
                let mut path = Path::new();
                path.rect(x, y, w, h);
                canvas.fill_path(&mut path, &Paint::color(color.into()));
            }
        }
    }
}

impl<'a> DataContext for DrawContext<'a> {
    fn data<T: 'static>(&self) -> Option<&T> {
        // Returns data for the static model.
        if let Some(t) = <dyn Any>::downcast_ref::<T>(&()) {
            return Some(t);
        }

        for entity in self.current.parent_iter(&self.tree) {
            // Get model data.
            if let Some(model_data_store) = self.data.get(entity) {
                if let Some(model) = model_data_store.models.get(&TypeId::of::<T>()) {
                    return model.downcast_ref::<T>();
                }
            }

            // Get view data.
            if let Some(view_handler) = self.views.get(&entity) {
                if let Some(data) = view_handler.downcast_ref::<T>() {
                    return Some(data);
                }
            }
        }

        None
    }
}<|MERGE_RESOLUTION|>--- conflicted
+++ resolved
@@ -136,15 +136,12 @@
         }
     }
 
-<<<<<<< HEAD
-    /// Returns the bounding box of the current view.
-=======
     /// Get the entity ID of the view currently being drawn.
     pub fn current(&self) -> Entity {
         self.current
     }
 
->>>>>>> 46f4f183
+    /// Returns the bounding box of the current view.
     pub fn bounds(&self) -> BoundingBox {
         self.cache.get_bounds(self.current)
     }

--- conflicted
+++ resolved
@@ -609,8 +609,6 @@
         }
     }
 
-<<<<<<< HEAD
-=======
     // pub(crate) fn set_prev_width(&mut self, entity: Entity, val: f32) {
     //     if let Some(size) = self.prev_size.get_mut(entity.index_unchecked()) {
     //         size.x = val;
@@ -631,7 +629,6 @@
         }
     }
 
->>>>>>> 6441e941
     pub fn get_visibility(&self, entity: Entity) -> Visibility {
         self.visibility.get(entity).cloned().unwrap()
     }

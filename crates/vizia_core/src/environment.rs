--- conflicted
+++ resolved
@@ -1,9 +1,5 @@
-<<<<<<< HEAD
-use crate::prelude::{LensValue, Wrapper};
-=======
-//! A model for system specific state which can be accessed by any model or view.
+use crate::prelude::LensValue;
 use crate::{model::Model, prelude::Wrapper};
->>>>>>> 7d0ba664
 use unic_langid::LanguageIdentifier;
 use vizia_derive::Lens;
 

--- conflicted
+++ resolved
@@ -1,30 +1,19 @@
-<<<<<<< HEAD
+//! A model for system specific state which can be accessed by any model or view.
 use crate::{modifiers::TooltipEvent, prelude::Wrapper};
 use unic_langid::LanguageIdentifier;
-=======
-//! A model for system specific state which can be accessed by any model or view.
-use crate::prelude::Wrapper;
->>>>>>> df560a85
 use vizia_derive::Lens;
 
-#[cfg(feature = "localization")]
-use unic_langid::LanguageIdentifier;
-
-use crate::{binding::Lens, binding::Model, context::EventContext, events::Event};
-
-<<<<<<< HEAD
 #[derive(Debug, Clone, Copy, PartialEq, Eq)]
 pub enum ThemeMode {
     DarkMode,
     LightMode,
 }
 
-=======
+use crate::{binding::Lens, binding::Model, context::EventContext, events::Event};
+
 /// A model for system specific state which can be accessed by any model or view.
->>>>>>> df560a85
 #[derive(Lens)]
 pub struct Environment {
-    #[cfg(feature = "localization")]
     pub locale: LanguageIdentifier,
     pub theme_mode: ThemeMode,
 
@@ -39,51 +28,32 @@
 
 impl Environment {
     pub fn new() -> Self {
-<<<<<<< HEAD
         let locale = sys_locale::get_locale().and_then(|l| l.parse().ok()).unwrap_or_default();
 
         Self { locale, theme_mode: ThemeMode::DarkMode, tooltips_visible: false }
-=======
-        #[cfg(feature = "localization")]
-        let locale = sys_locale::get_locale().map(|l| l.parse().ok()).flatten().unwrap_or_default();
-
-        Self {
-            #[cfg(feature = "localization")]
-            locale,
-        }
->>>>>>> df560a85
     }
 }
 
 /// Events for setting the state in the [Environment].  
 pub enum EnvironmentEvent {
-    #[cfg(feature = "localization")]
     SetLocale(LanguageIdentifier),
-    #[cfg(feature = "localization")]
     UseSystemLocale,
-<<<<<<< HEAD
     SetThemeMode(ThemeMode),
     ToggleThemeMode,
-=======
-    None,
->>>>>>> df560a85
 }
 
 impl Model for Environment {
     fn event(&mut self, cx: &mut EventContext, event: &mut Event) {
         event.map(|event, _| match event {
-            #[cfg(feature = "localization")]
             EnvironmentEvent::SetLocale(locale) => {
                 self.locale = locale.clone();
             }
 
-            #[cfg(feature = "localization")]
             EnvironmentEvent::UseSystemLocale => {
                 self.locale =
                     sys_locale::get_locale().map(|l| l.parse().unwrap()).unwrap_or_default();
             }
 
-<<<<<<< HEAD
             EnvironmentEvent::SetThemeMode(theme_mode) => {
                 self.theme_mode = *theme_mode;
                 cx.set_theme_mode(self.theme_mode);
@@ -108,9 +78,6 @@
                 println!("show tooltip");
             }
             TooltipEvent::HideTooltip => self.tooltips_visible = false,
-=======
-            EnvironmentEvent::None => {}
->>>>>>> df560a85
         });
     }
 }
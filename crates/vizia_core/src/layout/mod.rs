//! Layout determines the size and position of views within a window.
//!
<<<<<<< HEAD
//! All layout calculations are handled by the Morphorm crate.
pub mod bounding_box;
pub(crate) mod cache;
pub(crate) mod node;

pub use bounding_box::*;
use vizia_window::WindowEvent;

use crate::{
    context::Context,
    events::{Event, Propagation},
    style::SystemFlags,
};
=======
//! Vizia uses [morphorm](https://github.com/vizia/morphorm) for layout.
//!
//! # Stacks
//! By default, vizia will position the children of a view one after another into a vertical column called a stack.
//! The [`layout_type()`] modifier (or `layout-type` css property) is used to determine how a container positions its children,
//! and can be used to select between a vertical `Column`, horizontal `Row`, or `Grid`.
//!
//! The [`position_type()`] modifier (or `position-type` css property) is used to determine whether a child view respects the
//! stack position determined by the parent (`parent-directed`), or whether to position itself relative to the top-left of its parent
//! and ignore its siblings (`self-directed`).
//!
//! # Space
//! The position of views is modified by adding space to the sides of a view. Space can be added to the `left`, `right`, `top`, and `bottom`
//! of a view, or to all sides simultaneously with the `space` modifier/ css property.
//!
//! Spacing is specified in [`Units`], which has four variants:
//! - [`Pixels`](Units::Pixels) - Specifies the space as a fixed number of logical pixels. This value is scaled with the scale factor of the window.
//! - `Percentage` - Specifies the space as a percentage of the parent size in the same axis, so parent width for `left` and `right` space
//! and parent height for `top` and `bottom` space.
//! - `Stretch` - Specifies the space as a ratio of the remaining free space of the parent. This is best understood with an example.
//! Let's say the parent is 400px wide and the child is 200px wide. The `left` and `right` space of the child are both set to `Stretch(1.0)`.
//! This means that the ratio for each is 1/2, because each has stretch 1.0 and the total stretch factor in that axis is 2.0 (1.0 + 1.0).
//! The remaining free space is the parent width minus any fixed space and size of the child, in this case the child width, so 400.0 - 200.0 = 200.0.
//! Now the computed space for the `left` and `right` sides is 1/2 of the remaining free space, so 200.0 / 2.0 = 100.0.
//! If the `left` space had been `Stretch(3.0)`, the ratio would have been 3/4 for `left` and 1/4 for `right` and the computed space would have
//! been `150.0` for `left` and `50.0` for right.
//! - `Auto` - The spacing is determined by the corresponding `child_space` of the parent. So `left` would be determined by the parent `child_left` etc.
//!
//! # Child Space
pub(crate) mod cache;
pub(crate) mod node;

use crate::prelude::*;
use crate::style::SystemFlags;
use morphorm::{Cache, Hierarchy};
pub use morphorm::{GeometryChanged, LayoutType, PositionType, Units};
>>>>>>> df560a85

pub(crate) fn geometry_changed(cx: &mut Context) {
    if cx.style.system_flags.contains(SystemFlags::RELAYOUT) {
        for node in cx.tree.into_iter() {
            cx.event_queue.push_back(
                Event::new(WindowEvent::GeometryChanged(true))
                    .target(node)
                    .propagate(Propagation::Up),
            );
        }
    }

    if cx.style.system_flags.contains(SystemFlags::RELAYOUT) {
        // A relayout, retransform, or reclip, can cause the element under the cursor to change. So we push a mouse move event here to force
        // a new event cycle and the hover system to trigger.
        #[cfg(feature = "winit")]
        if let Some(proxy) = &cx.event_proxy {
            let event = Event::new(WindowEvent::MouseMove(cx.mouse.cursorx, cx.mouse.cursory))
                .target(Entity::root())
                .origin(Entity::root())
                .propagate(Propagation::Up);

            proxy.send(event).expect("Failed to send event");
        }

        cx.style.system_flags.set(SystemFlags::RELAYOUT, false);
    }
}<|MERGE_RESOLUTION|>--- conflicted
+++ resolved
@@ -1,20 +1,3 @@
-//! Layout determines the size and position of views within a window.
-//!
-<<<<<<< HEAD
-//! All layout calculations are handled by the Morphorm crate.
-pub mod bounding_box;
-pub(crate) mod cache;
-pub(crate) mod node;
-
-pub use bounding_box::*;
-use vizia_window::WindowEvent;
-
-use crate::{
-    context::Context,
-    events::{Event, Propagation},
-    style::SystemFlags,
-};
-=======
 //! Vizia uses [morphorm](https://github.com/vizia/morphorm) for layout.
 //!
 //! # Stacks
@@ -47,11 +30,18 @@
 pub(crate) mod cache;
 pub(crate) mod node;
 
-use crate::prelude::*;
-use crate::style::SystemFlags;
-use morphorm::{Cache, Hierarchy};
-pub use morphorm::{GeometryChanged, LayoutType, PositionType, Units};
->>>>>>> df560a85
+pub use morphorm::{LayoutType, PositionType, Units};
+
+pub mod bounding_box;
+
+pub use bounding_box::*;
+use vizia_window::WindowEvent;
+
+use crate::{
+    context::Context,
+    events::{Event, Propagation},
+    style::SystemFlags,
+};
 
 pub(crate) fn geometry_changed(cx: &mut Context) {
     if cx.style.system_flags.contains(SystemFlags::RELAYOUT) {

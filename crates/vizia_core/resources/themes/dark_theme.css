--- conflicted
+++ resolved
@@ -13,7 +13,6 @@
     child-right: 1s;
 }
 
-<<<<<<< HEAD
 .container {
     col-between: 10px;
     row-between: 10px;
@@ -326,13 +325,6 @@
     border-width: 1px;
     border-color: #2f2f2f;
     child-space: 1s;
-=======
-spinbox {
-    background-color: #242424;
-    border-radius: 4px;
-    border-width: 1px;
-    border-color: #2F2F2F;
->>>>>>> 05eea540
 }
 
 spinbox.horizontal {
@@ -464,7 +456,6 @@
     background-color: #404040;
 }
 
-<<<<<<< HEAD
 table {
     border-radius: 4px;
     space: 1s;
@@ -655,7 +646,8 @@
     height: 6px;
     border-radius: 4px;
     background-color: #404040;
-=======
+}
+
 datepicker {
     background-color: #242424;
     width: 285px;
@@ -762,5 +754,4 @@
     right: 8px;
     left: 8px;
     color: #181818;
->>>>>>> 05eea540
 }
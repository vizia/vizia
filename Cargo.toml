--- conflicted
+++ resolved
@@ -108,13 +108,10 @@
 name = "button"
 path = "examples/views/button.rs"
 
-<<<<<<< HEAD
 [[example]]
 name = "checkbox"
 path = "examples/views/checkbox.rs"
 
-=======
->>>>>>> af7cb309
 [[example]]
 name = "dropdown"
 path = "examples/views/dropdown.rs"

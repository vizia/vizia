--- conflicted
+++ resolved
@@ -279,9 +279,9 @@
     for entity in tree.into_iter() {
         if let Some(parent) = entity.parent(tree) {
 
-            cx.style.borrow_mut().disabled.inherit_inline(entity, parent);
+            cx.style.disabled.inherit_inline(entity, parent);
             
-            cx.style.borrow_mut().font_color.inherit_inline(entity, parent);
+            cx.style.font_color.inherit_inline(entity, parent);
         }
     }
 }
@@ -289,7 +289,7 @@
 pub fn apply_shared_inheritance(cx: &mut Context, tree: &Tree) {
     for entity in tree.into_iter() {
         if let Some(parent) = entity.parent(tree) {
-            cx.style.borrow_mut().font_color.inherit_shared(entity, parent);
+            cx.style.font_color.inherit_shared(entity, parent);
         }
     }
 }
@@ -369,7 +369,7 @@
     }
 
     // Disabled needs to be handled separately because it can be inherited
-    if let Some(disabled) = cx.style.borrow().disabled.get(entity) {
+    if let Some(disabled) = cx.style.disabled.get(entity) {
         if !selector.pseudo_classes.is_empty() && *disabled != selector.pseudo_classes.contains(PseudoClass::DISABLED)
         {
             return false;
@@ -377,18 +377,12 @@
     }
 
     // Check for pseudo-class match
-<<<<<<< HEAD
-    if let Some(pseudo_classes) = cx.style.borrow().pseudo_classes.get(entity) {
+    if let Some(pseudo_classes) = cx.style.pseudo_classes.get(entity) {
         let mut selector_pseudo_classes = selector.pseudo_classes;
         selector_pseudo_classes.set(PseudoClass::DISABLED, false);
         
         if !selector_pseudo_classes.is_empty()
             && !selector_pseudo_classes.intersects(*pseudo_classes)
-=======
-    if let Some(pseudo_classes) = cx.style.pseudo_classes.get(entity) {
-        if !selector.pseudo_classes.is_empty()
-            && !selector.pseudo_classes.intersects(*pseudo_classes)
->>>>>>> 43fab31f
         {
             return false;
         }

use crate::prelude::*;
use std::collections::HashMap;

/// A keymap that associates key chords with actions.
///
/// This is useful if you have an application that lets the user configure their key chords.
/// It allows you to check if a particular action is pressed rather than the actual keys.
/// The relationship between a key chord and an action is a many-to-many relationship.
///
/// # Examples
///
/// First we need to create something that represents an action in our application.
/// This is usually an enum.
///
/// ```
/// #[derive(PartialEq, Copy, Clone)]
/// enum Action {
///     One,
///     Two,
///     Three,
/// }
/// ```
///
/// Now we can create a new keymap inside of our application and configure our key chords.
/// We will bind `Action::One` to the key chord `A`, `Action::Two` to the key chord `CTRL+B`
/// and `Action::Three` to the key chord `CTRL+SHIFT+C`. Every action has an associated callback
/// function that gets triggered when the key chord is pressed.
///
/// ```
/// # use vizia_core::prelude::*;
/// #
/// # #[derive(PartialEq, Copy, Clone)]
/// # enum Action {
/// #     One,
/// #     Two,
/// #     Three,
/// # }
/// #
/// let keymap = Keymap::from(vec![
///     (KeyChord::new(Modifiers::empty(), Code::KeyA), KeymapEntry::new(Action::One, |_| println!("Action One"))),
///     (KeyChord::new(Modifiers::CTRL, Code::KeyB), KeymapEntry::new(Action::Two, |_| println!("Action Two"))),
///     (KeyChord::new(Modifiers::CTRL | Modifiers::SHIFT, Code::KeyC), KeymapEntry::new(Action::Three, |_| println!("Action Three"))),
/// ]);
/// ```
///
<<<<<<< HEAD
/// After we've defined our key chords we can now use them inside of a custom view. Here we check if the
/// action `Action::One` is being pressed. If it is we just print a simple message to the console,
/// but here you could do whatever you want to.
///
/// ```
/// # use vizia_core::prelude::*;
/// #
/// # #[derive(Debug, PartialEq, Copy, Clone)]
/// # enum Action {
/// #     One,
/// #     Two,
/// #     Three,
/// # }
/// #
/// struct CustomView;
///
/// impl View for CustomView {
///     fn event(&mut self, cx: &mut EventContext, event: &mut Event) {
///         event.map(|window_event, _| match window_event {
///             WindowEvent::KeyDown(code, _) => {
///                 if let Some(keymap_data) = cx.data::<Keymap<Action>>() {
///                     for action in keymap_data.pressed_actions(cx, *code) {
///                         println!("The action {:?} is being pressed!", action);
///                     }
///                 }
///             }
///             _ => {}
///         });
///     }
/// }
/// ```
#[derive(Debug)]
=======
/// This type is part of the prelude.
>>>>>>> 56285765
pub struct Keymap<T>
where
    T: 'static + Clone + PartialEq + Send + Sync,
{
    entries: HashMap<KeyChord, Vec<KeymapEntry<T>>>,
}

impl<T> Keymap<T>
where
    T: 'static + Clone + PartialEq + Send + Sync,
{
    /// Creates a new keymap.
    ///
    /// # Examples
    ///
    /// ```
    /// # use vizia_core::prelude::*;
    /// #
    /// # #[derive(Debug, PartialEq, Copy, Clone)]
    /// # enum Action {
    /// #     One,
    /// #     Two,
    /// #     Three,
    /// # }
    /// #
    /// let keymap = Keymap::<Action>::new();
    /// ```
    pub fn new() -> Self {
        Self { entries: HashMap::new() }
    }

    /// Inserts an entry into the keymap.
    ///
    /// This method is for internal use only.
    /// To insert an entry into the keymap at runtime use the [`KeymapEvent::InsertAction`] event.
    fn insert(&mut self, chord: KeyChord, keymap_entry: KeymapEntry<T>) {
        if let Some(actions) = self.entries.get_mut(&chord) {
            if !actions.contains(&keymap_entry) {
                actions.push(keymap_entry);
            }
        } else {
            self.entries.insert(chord, vec![keymap_entry]);
        }
    }

    /// Removes an entry of the keymap.
    ///
    /// This method is for internal use only.
    /// To remove an entry of the keymap at runtime use the [`KeymapEvent::RemoveAction`] event.
    fn remove(&mut self, chord: &KeyChord, action: &T) {
        if let Some(actions) = self.entries.get_mut(chord) {
            if let Some(index) = actions.iter().position(|x| x == action) {
                if actions.len() == 1 {
                    self.entries.remove(chord);
                } else {
                    actions.swap_remove(index);
                }
            }
        }
    }

    /// Returns an iterator over every pressed keymap entry.
    ///
    /// # Examples
    ///
    /// ```
    /// # use vizia_core::prelude::*;
    /// #
    /// # #[derive(Debug, PartialEq, Copy, Clone)]
    /// # enum Action {
    /// #     One,
    /// # }
    /// #
    /// # let mut cx = &mut Context::new();
    /// # let cx = &mut EventContext::new(cx);
    /// # let keymap = Keymap::<Action>::new();
    /// #
    /// for entry in keymap.pressed_actions(cx, Code::KeyA) {
    ///     println!("The action {:?} is being pressed!", entry.action());
    /// };
<<<<<<< HEAD
    /// ```
    pub fn pressed_actions(&self, cx: &EventContext, code: Code) -> impl Iterator<Item = &T> {
        if let Some(actions) = self.actions.get(&KeyChord::new(*cx.modifiers, code)) {
=======
    pub fn pressed_actions(
        &self,
        cx: &Context,
        code: Code,
    ) -> impl Iterator<Item = &KeymapEntry<T>> {
        if let Some(actions) = self.entries.get(&KeyChord::new(cx.modifiers(), code)) {
>>>>>>> 56285765
            actions.iter()
        } else {
            [].iter()
        }
    }

    /// Exports all keymap entries and their associated key chords.
    ///
    /// This is useful if you want to have a settings window and need to access every key chord
    /// and keymap entry of a keymap.
    ///
    /// # Examples
    ///
    /// ```
    /// # use vizia_core::prelude::*;
    /// #
    /// # #[derive(Debug, PartialEq, Copy, Clone)]
    /// # enum Action {
    /// #     One,
    /// # }
    /// #
    /// # let keymap = Keymap::<Action>::new();
    /// #
    /// let actions_chords = keymap.export();
    ///
    /// for (chord, entry) in actions_chords {
    ///     println!("The key chord {:?} triggers the action {:?}!", chord, entry.action());
    /// }
    /// ```
    pub fn export(&self) -> Vec<(&KeyChord, &KeymapEntry<T>)> {
        let mut vec = Vec::new();
        for (chord, entries) in self.entries.iter() {
            for entry in entries {
                vec.push((chord, entry));
            }
        }
        vec
    }
}

impl<T> Model for Keymap<T>
where
    T: 'static + Clone + PartialEq + Send + Sync,
{
<<<<<<< HEAD
    fn event(&mut self, _: &mut EventContext, event: &mut Event) {
=======
    fn event(&mut self, cx: &mut Context, event: &mut Event) {
>>>>>>> 56285765
        event.map(|keymap_event, _| match keymap_event {
            KeymapEvent::InsertAction(chord, entry) => self.insert(*chord, entry.clone()),
            KeymapEvent::RemoveAction(chord, action) => self.remove(chord, action),
        });
        event.map(|window_event, _| match window_event {
            WindowEvent::KeyDown(code, _) => {
                if let Some(entries) = self.entries.get(&KeyChord::new(cx.modifiers(), *code)) {
                    for entry in entries {
                        (entry.on_action())(cx)
                    }
                }
            }
            _ => {}
        })
    }
}

impl<T> From<Vec<(KeyChord, KeymapEntry<T>)>> for Keymap<T>
where
    T: 'static + Clone + PartialEq + Send + Sync,
{
    fn from(vec: Vec<(KeyChord, KeymapEntry<T>)>) -> Self {
        let mut keymap = Self::new();
        for (chord, entry) in vec {
            keymap.insert(chord, entry);
        }
        keymap
    }
}

/// An event used to interact with a [`Keymap`] at runtime.
pub enum KeymapEvent<T>
where
    T: 'static + Clone + PartialEq + Send + Sync,
{
    /// Inserts an entry into the [`Keymap`].
    ///
    /// # Examples
    ///
    /// ```
    /// # use vizia_core::prelude::*;
    /// #
    /// # #[derive(PartialEq, Copy, Clone)]
    /// # enum Action {
    /// #     One,
    /// # }
    /// #
    /// # let cx = &mut Context::new();
    /// #
    /// cx.emit(KeymapEvent::InsertAction(
    ///     KeyChord::new(Modifiers::empty(), Code::KeyA),
    ///     KeymapEntry::new(Action::One, |_| println!("Action One")),
    /// ));
    /// ```
    InsertAction(KeyChord, KeymapEntry<T>),
    /// Removes an entry from the [`Keymap`].
    ///
    /// # Examples
    ///
    /// ```
    /// # use vizia_core::prelude::*;
    /// #
    /// # #[derive(PartialEq, Copy, Clone)]
    /// # enum Action {
    /// #     One,
    /// # }
    /// #
    /// # let cx = &mut Context::new();
    /// #
    /// cx.emit(KeymapEvent::RemoveAction(
    ///     KeyChord::new(Modifiers::empty(), Code::KeyA),
    ///     Action::One,
    /// ));
    /// ```
    RemoveAction(KeyChord, T),
}<|MERGE_RESOLUTION|>--- conflicted
+++ resolved
@@ -43,42 +43,7 @@
 /// ]);
 /// ```
 ///
-<<<<<<< HEAD
-/// After we've defined our key chords we can now use them inside of a custom view. Here we check if the
-/// action `Action::One` is being pressed. If it is we just print a simple message to the console,
-/// but here you could do whatever you want to.
-///
-/// ```
-/// # use vizia_core::prelude::*;
-/// #
-/// # #[derive(Debug, PartialEq, Copy, Clone)]
-/// # enum Action {
-/// #     One,
-/// #     Two,
-/// #     Three,
-/// # }
-/// #
-/// struct CustomView;
-///
-/// impl View for CustomView {
-///     fn event(&mut self, cx: &mut EventContext, event: &mut Event) {
-///         event.map(|window_event, _| match window_event {
-///             WindowEvent::KeyDown(code, _) => {
-///                 if let Some(keymap_data) = cx.data::<Keymap<Action>>() {
-///                     for action in keymap_data.pressed_actions(cx, *code) {
-///                         println!("The action {:?} is being pressed!", action);
-///                     }
-///                 }
-///             }
-///             _ => {}
-///         });
-///     }
-/// }
-/// ```
-#[derive(Debug)]
-=======
 /// This type is part of the prelude.
->>>>>>> 56285765
 pub struct Keymap<T>
 where
     T: 'static + Clone + PartialEq + Send + Sync,
@@ -159,18 +124,13 @@
     /// for entry in keymap.pressed_actions(cx, Code::KeyA) {
     ///     println!("The action {:?} is being pressed!", entry.action());
     /// };
-<<<<<<< HEAD
-    /// ```
-    pub fn pressed_actions(&self, cx: &EventContext, code: Code) -> impl Iterator<Item = &T> {
-        if let Some(actions) = self.actions.get(&KeyChord::new(*cx.modifiers, code)) {
-=======
+    /// ```
     pub fn pressed_actions(
         &self,
-        cx: &Context,
+        cx: &EventContext,
         code: Code,
     ) -> impl Iterator<Item = &KeymapEntry<T>> {
-        if let Some(actions) = self.entries.get(&KeyChord::new(cx.modifiers(), code)) {
->>>>>>> 56285765
+        if let Some(actions) = self.entries.get(&KeyChord::new(*cx.modifiers, code)) {
             actions.iter()
         } else {
             [].iter()
@@ -215,18 +175,14 @@
 where
     T: 'static + Clone + PartialEq + Send + Sync,
 {
-<<<<<<< HEAD
-    fn event(&mut self, _: &mut EventContext, event: &mut Event) {
-=======
-    fn event(&mut self, cx: &mut Context, event: &mut Event) {
->>>>>>> 56285765
+    fn event(&mut self, cx: &mut EventContext, event: &mut Event) {
         event.map(|keymap_event, _| match keymap_event {
             KeymapEvent::InsertAction(chord, entry) => self.insert(*chord, entry.clone()),
             KeymapEvent::RemoveAction(chord, action) => self.remove(chord, action),
         });
         event.map(|window_event, _| match window_event {
             WindowEvent::KeyDown(code, _) => {
-                if let Some(entries) = self.entries.get(&KeyChord::new(cx.modifiers(), *code)) {
+                if let Some(entries) = self.entries.get(&KeyChord::new(*cx.modifiers, *code)) {
                     for entry in entries {
                         (entry.on_action())(cx)
                     }

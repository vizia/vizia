--- conflicted
+++ resolved
@@ -832,502 +832,6 @@
             .with_keyframe((1.0, Default::default()))
     }
 
-<<<<<<< HEAD
-=======
-    /*
-    pub fn parse_theme2(&mut self, stylesheet: &str) {
-        let mut input = ParserInput::new(stylesheet);
-        let mut parser = Parser::new(&mut input);
-        let rule_parser = theme::RuleParser::new();
-
-        let rules = {
-            let rule_list_parser =
-                cssparser::RuleListParser::new_for_stylesheet(&mut parser, rule_parser);
-            rule_list_parser.collect::<Vec<_>>()
-        };
-
-        let mut rule_list: Vec<StyleRule> =
-            rules.into_iter().filter_map(|rule| rule.ok()).collect();
-        rule_list.sort_by_key(|rule| rule.specificity());
-        rule_list.reverse();
-
-        for rule in rule_list.iter() {
-            let rule_id = self.rules.len();
-            //println!("Rule: {}, Specificity: {:?}, rule: {:?}", rule_id, rule.specificity(), rule);
-            //self.rule_selectors.push(rule.selectors.clone());
-            self.rules.push(rule.clone());
-            //self.rules.push(rule_id);
-            for property in rule.properties.clone() {
-                match property {
-                    Property::Display(value) => {
-                        self.display.insert_rule(rule_id, value);
-                    }
-
-                    Property::Visibility(value) => {
-                        self.visibility.insert_rule(rule_id, value);
-                    }
-
-                    Property::Opacity(value) => {
-                        self.opacity.insert_rule(rule_id, Opacity(value));
-                    }
-
-                    Property::Overflow(value) => {
-                        self.overflow.insert_rule(rule_id, value);
-                    }
-
-                    Property::TextAlign(value) => {
-                        self.text_align.insert_rule(rule_id, value);
-                    }
-
-                    Property::TextJustify(value) => {
-                        self.text_justify.insert_rule(rule_id, value);
-                    }
-
-                    Property::Position(value) => {
-                        self.position.insert_rule(rule_id, value);
-                    }
-
-                    Property::Left(value) => {
-                        self.left.insert_rule(rule_id, value);
-                    }
-
-                    Property::Right(value) => {
-                        self.right.insert_rule(rule_id, value);
-                    }
-
-                    Property::Top(value) => {
-                        self.top.insert_rule(rule_id, value);
-                    }
-
-                    Property::Bottom(value) => {
-                        self.bottom.insert_rule(rule_id, value);
-                    }
-
-                    Property::Width(value) => {
-                        self.width.insert_rule(rule_id, value);
-                    }
-
-                    Property::Height(value) => {
-                        self.height.insert_rule(rule_id, value);
-                    }
-
-                    Property::MaxWidth(value) => {
-                        self.max_width.insert_rule(rule_id, value);
-                    }
-
-                    Property::MinWidth(value) => {
-                        self.min_width.insert_rule(rule_id, value);
-                    }
-
-                    Property::MaxHeight(value) => {
-                        self.max_height.insert_rule(rule_id, value);
-                    }
-
-                    Property::MinHeight(value) => {
-                        self.min_height.insert_rule(rule_id, value);
-                    }
-
-                    Property::Padding(value) => {
-                        self.padding_left.insert_rule(rule_id, value);
-                        self.padding_right.insert_rule(rule_id, value);
-                        self.padding_top.insert_rule(rule_id, value);
-                        self.padding_bottom.insert_rule(rule_id, value);
-                    }
-
-                    Property::PaddingLeft(value) => {
-                        self.padding_left.insert_rule(rule_id, value);
-                    }
-
-                    Property::PaddingRight(value) => {
-                        self.padding_right.insert_rule(rule_id, value);
-                    }
-
-                    Property::PaddingTop(value) => {
-                        self.padding_top.insert_rule(rule_id, value);
-                    }
-
-                    Property::PaddingBottom(value) => {
-                        self.padding_bottom.insert_rule(rule_id, value);
-                    }
-
-                    // Border
-                    Property::BorderWidth(value) => {
-                        self.border_width.insert_rule(rule_id, value);
-                    }
-
-                    Property::BorderColor(value) => {
-                        self.border_color.insert_rule(rule_id, value);
-                    }
-
-                    Property::BorderRadius(value) => {
-                        self.border_radius_top_left.insert_rule(rule_id, value);
-                        self.border_radius_top_right.insert_rule(rule_id, value);
-                        self.border_radius_bottom_left.insert_rule(rule_id, value);
-                        self.border_radius_bottom_right.insert_rule(rule_id, value);
-                    }
-
-                    Property::BorderTopLeftRadius(value) => {
-                        self.border_radius_top_left.insert_rule(rule_id, value);
-                    }
-
-                    Property::BorderTopRightRadius(value) => {
-                        self.border_radius_top_right.insert_rule(rule_id, value);
-                    }
-
-                    Property::BorderBottomLeftRadius(value) => {
-                        self.border_radius_bottom_left.insert_rule(rule_id, value);
-                    }
-
-                    Property::BorderBottomRightRadius(value) => {
-                        self.border_radius_bottom_right.insert_rule(rule_id, value);
-                    }
-
-                    Property::FontSize(value) => {
-                        self.font_size.insert_rule(rule_id, value);
-                    }
-
-                    Property::FontColor(value) => {
-                        self.font_color.insert_rule(rule_id, value);
-                    }
-
-                    Property::BackgroundColor(value) => {
-                        self.background_color.insert_rule(rule_id, value);
-                    }
-
-                    // Property::BackgroundImage(value) => {
-                    //     self.background_image.insert_rule(rule_id, value);
-                    // }
-
-                    // Flex Container
-                    Property::FlexDirection(value) => {
-                        self.flex_direction.insert_rule(rule_id, value);
-                    }
-                    Property::JustifyContent(value) => {
-                        self.justify_content.insert_rule(rule_id, value);
-                    }
-                    Property::AlignContent(value) => {
-                        self.align_content.insert_rule(rule_id, value);
-                    }
-                    Property::AlignItems(value) => {
-                        self.align_items.insert_rule(rule_id, value);
-                    }
-
-                    Property::AlignSelf(value) => {
-                        self.align_self.insert_rule(rule_id, value);
-                    }
-
-                    // Flex Item
-                    Property::FlexGrow(value) => {
-                        self.flex_grow.insert_rule(rule_id, value);
-                    }
-
-                    Property::FlexShrink(value) => {
-                        self.flex_shrink.insert_rule(rule_id, value);
-                    }
-
-                    Property::FlexBasis(value) => {
-                        self.flex_basis.insert_rule(rule_id, value);
-                    }
-
-                    Property::ZIndex(value) => {
-                        self.z_order.insert_rule(rule_id, value);
-                    }
-
-                    Property::OuterShadow(box_shadow) => {
-                        self.outer_shadow_h_offset
-                            .insert_rule(rule_id, box_shadow.horizontal_offset);
-                        self.outer_shadow_v_offset
-                            .insert_rule(rule_id, box_shadow.vertical_offset);
-                        self.outer_shadow_blur
-                            .insert_rule(rule_id, box_shadow.blur_radius);
-                        self.outer_shadow_color
-                            .insert_rule(rule_id, box_shadow.color);
-                    }
-
-                    Property::InnerShadow(box_shadow) => {
-                        self.inner_shadow_h_offset
-                            .insert_rule(rule_id, box_shadow.horizontal_offset);
-                        self.inner_shadow_v_offset
-                            .insert_rule(rule_id, box_shadow.vertical_offset);
-                        self.inner_shadow_blur
-                            .insert_rule(rule_id, box_shadow.blur_radius);
-                        self.inner_shadow_color
-                            .insert_rule(rule_id, box_shadow.color);
-                    }
-
-                    Property::Transition(transitions) => {
-                        for transition in transitions {
-                            match transition.property.as_ref() {
-                                "background-color" => {
-                                    self.background_color.insert_transition(
-                                        rule_id,
-                                        AnimationState::new()
-                                            .with_duration(instant::Duration::from_secs_f32(
-                                                transition.duration,
-                                            ))
-                                            .with_delay(instant::Duration::from_secs_f32(
-                                                transition.delay,
-                                            ))
-                                            .with_keyframe((0.0, Default::default()))
-                                            .with_keyframe((1.0, Default::default())),
-                                    );
-                                }
-
-                                "flex-basis" => {
-                                    self.flex_basis.insert_transition(
-                                        rule_id,
-                                        AnimationState::new()
-                                            .with_duration(instant::Duration::from_secs_f32(
-                                                transition.duration,
-                                            ))
-                                            .with_delay(instant::Duration::from_secs_f32(
-                                                transition.delay,
-                                            ))
-                                            .with_keyframe((0.0, Default::default()))
-                                            .with_keyframe((1.0, Default::default())),
-                                    );
-                                }
-
-                                "left" => {
-                                    self.left.insert_transition(
-                                        rule_id,
-                                        AnimationState::new()
-                                            .with_duration(instant::Duration::from_secs_f32(
-                                                transition.duration,
-                                            ))
-                                            .with_delay(instant::Duration::from_secs_f32(
-                                                transition.delay,
-                                            ))
-                                            .with_keyframe((0.0, Default::default()))
-                                            .with_keyframe((1.0, Default::default())),
-                                    );
-                                }
-
-                                "top" => {
-                                    self.top.insert_transition(
-                                        rule_id,
-                                        AnimationState::new()
-                                            .with_duration(instant::Duration::from_secs_f32(
-                                                transition.duration,
-                                            ))
-                                            .with_delay(instant::Duration::from_secs_f32(
-                                                transition.delay,
-                                            ))
-                                            .with_keyframe((0.0, Default::default()))
-                                            .with_keyframe((1.0, Default::default())),
-                                    );
-                                }
-
-                                "right" => {
-                                    self.right.insert_transition(
-                                        rule_id,
-                                        AnimationState::new()
-                                            .with_duration(instant::Duration::from_secs_f32(
-                                                transition.duration,
-                                            ))
-                                            .with_delay(instant::Duration::from_secs_f32(
-                                                transition.delay,
-                                            ))
-                                            .with_keyframe((0.0, Default::default()))
-                                            .with_keyframe((1.0, Default::default())),
-                                    );
-                                }
-
-                                "bottom" => {
-                                    self.bottom.insert_transition(
-                                        rule_id,
-                                        AnimationState::new()
-                                            .with_duration(instant::Duration::from_secs_f32(
-                                                transition.duration,
-                                            ))
-                                            .with_delay(instant::Duration::from_secs_f32(
-                                                transition.delay,
-                                            ))
-                                            .with_keyframe((0.0, Default::default()))
-                                            .with_keyframe((1.0, Default::default())),
-                                    );
-                                }
-
-                                "width" => {
-                                    self.width.insert_transition(
-                                        rule_id,
-                                        AnimationState::new()
-                                            .with_duration(instant::Duration::from_secs_f32(
-                                                transition.duration,
-                                            ))
-                                            .with_delay(instant::Duration::from_secs_f32(
-                                                transition.delay,
-                                            ))
-                                            .with_keyframe((0.0, Default::default()))
-                                            .with_keyframe((1.0, Default::default())),
-                                    );
-                                }
-
-                                "height" => {
-                                    self.height.insert_transition(
-                                        rule_id,
-                                        AnimationState::new()
-                                            .with_duration(instant::Duration::from_secs_f32(
-                                                transition.duration,
-                                            ))
-                                            .with_delay(instant::Duration::from_secs_f32(
-                                                transition.delay,
-                                            ))
-                                            .with_keyframe((0.0, Default::default()))
-                                            .with_keyframe((1.0, Default::default())),
-                                    );
-                                }
-
-                                "margin-bottom" => {
-                                    self.margin_bottom.insert_transition(
-                                        rule_id,
-                                        AnimationState::new()
-                                            .with_duration(instant::Duration::from_secs_f32(
-                                                transition.duration,
-                                            ))
-                                            .with_delay(instant::Duration::from_secs_f32(
-                                                transition.delay,
-                                            ))
-                                            .with_keyframe((0.0, Default::default()))
-                                            .with_keyframe((1.0, Default::default())),
-                                    );
-                                }
-
-                                "margin-top" => {
-                                    self.margin_top.insert_transition(
-                                        rule_id,
-                                        AnimationState::new()
-                                            .with_duration(instant::Duration::from_secs_f32(
-                                                transition.duration,
-                                            ))
-                                            .with_delay(instant::Duration::from_secs_f32(
-                                                transition.delay,
-                                            ))
-                                            .with_keyframe((0.0, Default::default()))
-                                            .with_keyframe((1.0, Default::default())),
-                                    );
-                                }
-
-                                "margin-left" => {
-                                    self.margin_left.insert_transition(
-                                        rule_id,
-                                        AnimationState::new()
-                                            .with_duration(instant::Duration::from_secs_f32(
-                                                transition.duration,
-                                            ))
-                                            .with_delay(instant::Duration::from_secs_f32(
-                                                transition.delay,
-                                            ))
-                                            .with_keyframe((0.0, Default::default()))
-                                            .with_keyframe((1.0, Default::default())),
-                                    );
-                                }
-
-                                "margin-right" => {
-                                    self.margin_right.insert_transition(
-                                        rule_id,
-                                        AnimationState::new()
-                                            .with_duration(instant::Duration::from_secs_f32(
-                                                transition.duration,
-                                            ))
-                                            .with_delay(instant::Duration::from_secs_f32(
-                                                transition.delay,
-                                            ))
-                                            .with_keyframe((0.0, Default::default()))
-                                            .with_keyframe((1.0, Default::default())),
-                                    );
-                                }
-
-                                "padding-left" => {
-                                    self.padding_left.insert_transition(
-                                        rule_id,
-                                        AnimationState::new()
-                                            .with_duration(instant::Duration::from_secs_f32(
-                                                transition.duration,
-                                            ))
-                                            .with_delay(instant::Duration::from_secs_f32(
-                                                transition.delay,
-                                            ))
-                                            .with_keyframe((0.0, Default::default()))
-                                            .with_keyframe((1.0, Default::default())),
-                                    );
-                                }
-
-                                "padding-right" => {
-                                    self.padding_right.insert_transition(
-                                        rule_id,
-                                        AnimationState::new()
-                                            .with_duration(instant::Duration::from_secs_f32(
-                                                transition.duration,
-                                            ))
-                                            .with_delay(instant::Duration::from_secs_f32(
-                                                transition.delay,
-                                            ))
-                                            .with_keyframe((0.0, Default::default()))
-                                            .with_keyframe((1.0, Default::default())),
-                                    );
-                                }
-
-                                "padding-top" => {
-                                    self.padding_top.insert_transition(
-                                        rule_id,
-                                        AnimationState::new()
-                                            .with_duration(instant::Duration::from_secs_f32(
-                                                transition.duration,
-                                            ))
-                                            .with_delay(instant::Duration::from_secs_f32(
-                                                transition.delay,
-                                            ))
-                                            .with_keyframe((0.0, Default::default()))
-                                            .with_keyframe((1.0, Default::default())),
-                                    );
-                                }
-
-                                "padding-bottom" => {
-                                    self.padding_bottom.insert_transition(
-                                        rule_id,
-                                        AnimationState::new()
-                                            .with_duration(instant::Duration::from_secs_f32(
-                                                transition.duration,
-                                            ))
-                                            .with_delay(instant::Duration::from_secs_f32(
-                                                transition.delay,
-                                            ))
-                                            .with_keyframe((0.0, Default::default()))
-                                            .with_keyframe((1.0, Default::default())),
-                                    );
-                                }
-
-                                "opacity" => {
-                                    self.opacity.insert_transition(
-                                        rule_id,
-                                        AnimationState::new()
-                                            .with_duration(instant::Duration::from_secs_f32(
-                                                transition.duration,
-                                            ))
-                                            .with_delay(instant::Duration::from_secs_f32(
-                                                transition.delay,
-                                            ))
-                                            .with_keyframe((0.0, Default::default()))
-                                            .with_keyframe((1.0, Default::default())),
-                                    );
-                                }
-
-                                _ => {}
-                            }
-                        }
-                    }
-                    _ => {}
-                }
-            }
-        }
-    }
-    */
-
-    // TODO
-    //pub fn set_property(&mut self, entity: Entity, propert: Property) {}
-
->>>>>>> ddffa1b3
     // Add style data to an entity
     pub fn add(&mut self, entity: Entity) {
         self.pseudo_classes

use std::any::{Any, TypeId};
use std::collections::{HashMap, HashSet, VecDeque};
#[cfg(feature = "clipboard")]
use std::error::Error;

use femtovg::TextContext;
use fnv::FnvHashMap;

use crate::cache::CachedData;
use crate::events::ViewHandler;
use crate::id::GenerationalId;
use crate::input::{Modifiers, MouseState};
use crate::prelude::*;
use crate::resource::ResourceManager;
use crate::state::ModelDataStore;
use crate::storage::sparse_set::SparseSet;
use crate::style::Style;

#[cfg(feature = "clipboard")]
use copypasta::ClipboardProvider;

use super::DrawCache;

pub struct EventContext<'a> {
    pub(crate) current: Entity,
    pub(crate) captured: &'a mut Entity,
    pub(crate) focused: &'a mut Entity,
    pub(crate) hovered: &'a Entity,
    pub(crate) style: &'a mut Style,
    entity_identifiers: &'a HashMap<String, Entity>,
    pub cache: &'a CachedData,
    pub draw_cache: &'a DrawCache,
    pub tree: &'a Tree,
    pub(crate) data: &'a SparseSet<ModelDataStore>,
    pub views: &'a FnvHashMap<Entity, Box<dyn ViewHandler>>,
    listeners:
        &'a mut HashMap<Entity, Box<dyn Fn(&mut dyn ViewHandler, &mut EventContext, &mut Event)>>,
    pub resource_manager: &'a ResourceManager,
    pub text_context: &'a TextContext,
    pub modifiers: &'a Modifiers,
    pub mouse: &'a MouseState,
    pub(crate) event_queue: &'a mut VecDeque<Event>,
    cursor_icon_locked: &'a mut bool,
    #[cfg(feature = "clipboard")]
    clipboard: &'a mut Box<dyn ClipboardProvider>,
    event_proxy: &'a mut Option<Box<dyn crate::context::EventProxy>>,
}

impl<'a> EventContext<'a> {
    pub fn new(cx: &'a mut Context) -> Self {
        Self {
            current: cx.current,
            captured: &mut cx.captured,
            focused: &mut cx.focused,
            hovered: &cx.hovered,
            entity_identifiers: &cx.entity_identifiers,
            style: &mut cx.style,
            cache: &cx.cache,
            draw_cache: &cx.draw_cache,
            tree: &cx.tree,
            data: &cx.data,
            views: &cx.views,
            listeners: &mut cx.listeners,
            resource_manager: &cx.resource_manager,
            text_context: &cx.text_context,
            modifiers: &cx.modifiers,
            mouse: &cx.mouse,
            event_queue: &mut cx.event_queue,
            cursor_icon_locked: &mut cx.cursor_icon_locked,
            #[cfg(feature = "clipboard")]
            clipboard: &mut cx.clipboard,
            event_proxy: &mut cx.event_proxy,
        }
    }

    /// Finds the entity that identifier identifies
    pub fn resolve_entity_identifier(&self, identity: &str) -> Option<Entity> {
        self.entity_identifiers.get(identity).cloned()
    }

    pub fn current(&self) -> Entity {
        self.current
    }

    /// Send an event containing a message up the tree from the current entity.
    pub fn emit<M: Message>(&mut self, message: M) {
        self.event_queue.push_back(
            Event::new(message)
                .target(self.current)
                .origin(self.current)
                .propagate(Propagation::Up),
        );
    }

    /// Send an event containing a message directly to a specified entity.
    pub fn emit_to<M: Message>(&mut self, target: Entity, message: M) {
        self.event_queue.push_back(
            Event::new(message).target(target).origin(self.current).propagate(Propagation::Direct),
        );
    }

    /// Send an event with custom origin and propagation information.
    pub fn emit_custom(&mut self, event: Event) {
        self.event_queue.push_back(event);
    }

    /// Add a listener to an entity.
    ///
    /// A listener can be used to handle events which would not normally propagate to the entity.
    /// For example, mouse events when a different entity has captured them. Useful for things like
    /// closing a popup when clicking outside of its bounding box.
    pub fn add_listener<F, W>(&mut self, listener: F)
    where
        W: View,
        F: 'static + Fn(&mut W, &mut EventContext, &mut Event),
    {
        self.listeners.insert(
            self.current,
            Box::new(move |event_handler, context, event| {
                if let Some(widget) = event_handler.downcast_mut::<W>() {
                    (listener)(widget, context, event);
                }
            }),
        );
    }

    /// Set the active state for the current entity.
    pub fn set_active(&mut self, active: bool) {
        if let Some(pseudo_classes) = self.style.pseudo_classes.get_mut(self.current) {
            pseudo_classes.set(PseudoClass::ACTIVE, active);
        }

        self.style.needs_restyle = true;
        self.style.needs_relayout = true;
        self.style.needs_redraw = true;
    }

    /// Capture mouse input for the current entity.
    pub fn capture(&mut self) {
        *self.captured = self.current;
    }

    /// Release mouse input capture for current entity.
    pub fn release(&mut self) {
        *self.captured = Entity::null();
    }

    /// Enables or disables pseudoclasses for the focus of an entity
    fn set_focus_pseudo_classes(&mut self, focused: Entity, enabled: bool, focus_visible: bool) {
        #[cfg(debug_assertions)]
        if enabled {
            println!(
                "Focus changed to {:?} parent: {:?}, view: {}, posx: {}, posy: {} width: {} height: {}",
                focused,
                self.tree.get_parent(focused),
                self.views
                    .get(&focused)
                    .map_or("<None>", |view| view.element().unwrap_or("<Unnamed>")),
                self.cache.get_posx(focused),
                self.cache.get_posy(focused),
                self.cache.get_width(focused),
                self.cache.get_height(focused),
            );
        }

        if let Some(pseudo_classes) = self.style.pseudo_classes.get_mut(focused) {
            pseudo_classes.set(PseudoClass::FOCUS, enabled);
            if !enabled || focus_visible {
                pseudo_classes.set(PseudoClass::FOCUS_VISIBLE, enabled);
            }
        }

        for ancestor in focused.parent_iter(&self.tree) {
            let entity = ancestor;
            if let Some(pseudo_classes) = self.style.pseudo_classes.get_mut(entity) {
                pseudo_classes.set(PseudoClass::FOCUS_WITHIN, enabled);
            }
        }
    }

    /// Sets application focus to the current entity with the specified focus visiblity
    pub fn focus_with_visibility(&mut self, focus_visible: bool) {
        let old_focus = self.focused();
        let new_focus = self.current();
        self.set_focus_pseudo_classes(old_focus, false, focus_visible);
        if self.current() != self.focused() {
            self.emit_to(old_focus, WindowEvent::FocusOut);
            self.emit_to(new_focus, WindowEvent::FocusIn);
            *self.focused = self.current();
        }
        self.set_focus_pseudo_classes(new_focus, true, focus_visible);

        self.style.needs_relayout = true;
        self.style.needs_redraw = true;
        self.style.needs_restyle = true;
    }

<<<<<<< HEAD
    /// Sets application focus to the current entity using the previous focus visibility
    pub fn focus(&mut self) {
        let focused = self.focused();
        let old_focus_visible = self
            .style
            .pseudo_classes
            .get_mut(focused)
            .filter(|class| class.contains(PseudoClass::FOCUS_VISIBLE))
            .is_some();
        self.focus_with_visibility(old_focus_visible)
    }

=======
    /// Return the currently hovered entity.
>>>>>>> c942bb59
    pub fn hovered(&self) -> Entity {
        *self.hovered
    }

    pub fn focused(&self) -> Entity {
        *self.focused
    }

    /// Returns true if the current entity is disabled.
    pub fn is_disabled(&self) -> bool {
        self.style.disabled.get(self.current()).cloned().unwrap_or_default()
    }

    /// Returns true if the mouse cursor is over the current entity.
    pub fn is_over(&self) -> bool {
        if let Some(pseudo_classes) = self.style.pseudo_classes.get(self.current) {
            pseudo_classes.contains(PseudoClass::OVER)
        } else {
            false
        }
    }

    /// Prevents the cursor icon from changing until the lock is released.
    pub fn lock_cursor_icon(&mut self) {
        *self.cursor_icon_locked = true;
    }

    /// Releases any cursor icon lock, allowing the cursor icon to be changed.
    pub fn unlock_cursor_icon(&mut self) {
        *self.cursor_icon_locked = false;
        let hovered = *self.hovered;
        let cursor = self.style.cursor.get(hovered).cloned().unwrap_or_default();
        self.emit(WindowEvent::SetCursor(cursor));
    }

    /// Returns true if the cursor icon is locked.
    pub fn is_cursor_icon_locked(&self) -> bool {
        *self.cursor_icon_locked
    }

    /// Sets the hover flag of the current entity.
    pub fn set_hover(&mut self, flag: bool) {
        let current = self.current();
        if let Some(pseudo_classes) = self.style.pseudo_classes.get_mut(current) {
            pseudo_classes.set(PseudoClass::HOVER, flag);
        }

        self.style.needs_restyle = true;
        self.style.needs_relayout = true;
        self.style.needs_redraw = true;
    }

    /// Sets the checked flag of the current entity.
    pub fn set_checked(&mut self, flag: bool) {
        let current = self.current();
        if let Some(pseudo_classes) = self.style.pseudo_classes.get_mut(current) {
            pseudo_classes.set(PseudoClass::CHECKED, flag);
        }

        self.style.needs_restyle = true;
        self.style.needs_relayout = true;
        self.style.needs_redraw = true;
    }

    /// Sets the checked flag of the current entity.
    pub fn set_selected(&mut self, flag: bool) {
        let current = self.current();
        if let Some(pseudo_classes) = self.style.pseudo_classes.get_mut(current) {
            pseudo_classes.set(PseudoClass::SELECTED, flag);
        }

        self.style.needs_restyle = true;
        self.style.needs_relayout = true;
        self.style.needs_redraw = true;
    }

    /// Get the contents of the system clipboard. This may fail for a variety of backend-specific
    /// reasons.
    #[cfg(feature = "clipboard")]
    pub fn get_clipboard(&mut self) -> Result<String, Box<dyn Error + Send + Sync + 'static>> {
        self.clipboard.get_contents()
    }

    /// Set the contents of the system clipboard. This may fail for a variety of backend-specific
    /// reasons.
    #[cfg(feature = "clipboard")]
    pub fn set_clipboard(
        &mut self,
        text: String,
    ) -> Result<(), Box<dyn Error + Send + Sync + 'static>> {
        self.clipboard.set_contents(text)
    }

    pub fn toggle_class(&mut self, class_name: &str, applied: bool) {
        let current = self.current();
        if let Some(class_list) = self.style.classes.get_mut(current) {
            if applied {
                class_list.insert(class_name.to_string());
            } else {
                class_list.remove(class_name);
            }
        } else if applied {
            let mut class_list = HashSet::new();
            class_list.insert(class_name.to_string());
            self.style.classes.insert(current, class_list).expect("Failed to insert class name");
        }

        self.style.needs_restyle = true;
        self.style.needs_relayout = true;
        self.style.needs_redraw = true;
    }

    pub fn play_animation(&mut self, animation: Animation) {
        self.current.play_animation(self, animation);
    }

    pub fn environment(&self) -> &Environment {
        self.data::<Environment>().unwrap()
    }

    pub fn needs_redraw(&mut self) {
        self.style.needs_redraw = true;
    }

    pub fn spawn<F>(&self, target: F)
    where
        F: 'static + Send + FnOnce(&mut ContextProxy),
    {
        let mut cxp = ContextProxy {
            current: self.current,
            event_proxy: self.event_proxy.as_ref().map(|p| p.make_clone()),
        };

        std::thread::spawn(move || target(&mut cxp));
    }

    pub fn scale_factor(&self) -> f32 {
        self.style.dpi_factor as f32
    }
}

impl<'a> DataContext for EventContext<'a> {
    fn data<T: 'static>(&self) -> Option<&T> {
        // Return data for the static model.
        if let Some(t) = <dyn Any>::downcast_ref::<T>(&()) {
            return Some(t);
        }

        for entity in self.current.parent_iter(&self.tree) {
            if let Some(model_data_store) = self.data.get(entity) {
                if let Some(model) = model_data_store.models.get(&TypeId::of::<T>()) {
                    return model.downcast_ref::<T>();
                }
            }

            if let Some(view_handler) = self.views.get(&entity) {
                if let Some(data) = view_handler.downcast_ref::<T>() {
                    return Some(data);
                }
            }
        }

        None
    }
}<|MERGE_RESOLUTION|>--- conflicted
+++ resolved
@@ -195,8 +195,7 @@
         self.style.needs_restyle = true;
     }
 
-<<<<<<< HEAD
-    /// Sets application focus to the current entity using the previous focus visibility
+    /// Sets application focus to the current entity using the previous focus visibility.
     pub fn focus(&mut self) {
         let focused = self.focused();
         let old_focus_visible = self
@@ -208,13 +207,12 @@
         self.focus_with_visibility(old_focus_visible)
     }
 
-=======
     /// Return the currently hovered entity.
->>>>>>> c942bb59
     pub fn hovered(&self) -> Entity {
         *self.hovered
     }
 
+    /// Return the currently focused entity.
     pub fn focused(&self) -> Entity {
         *self.focused
     }

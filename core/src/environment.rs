use unic_langid::LanguageIdentifier;
use vizia_derive::Lens;

use crate::{context::Context, events::Event, state::Lens, state::Model};

#[derive(Lens)]
pub struct Environment {
<<<<<<< HEAD
    pub locale: LanguageIdentifier,
=======
    // Signifies whether the app should be rebuilt.
>>>>>>> 2e731b7f
    pub include_default_theme: bool,
}

impl Default for Environment {
    fn default() -> Self {
        Environment::new()
    }
}

impl Environment {
    pub fn new() -> Self {
<<<<<<< HEAD
        Self { locale: LanguageIdentifier::default(), include_default_theme: true }
    }
}

pub enum EnvironmentEvent {
    IncludeDefaultTheme(bool),
    SetLocale(LanguageIdentifier),
    //UseSystemLocale,
}

impl Model for Environment {
    fn event(&mut self, _: &mut Context, event: &mut Event) {
        event.map(|event, _| match event {
            EnvironmentEvent::IncludeDefaultTheme(flag) => {
                self.include_default_theme = *flag;
            }

            EnvironmentEvent::SetLocale(locale) => {
                println!("Set the locale: {}", locale);
                self.locale = locale.clone();
            }
        });
=======
        Self { include_default_theme: true }
>>>>>>> 2e731b7f
    }
}

/// Methods which control the environment the application will run in. This trait is implemented for
/// Application.
pub trait Env {
    fn ignore_default_styles(self) -> Self;
}<|MERGE_RESOLUTION|>--- conflicted
+++ resolved
@@ -5,11 +5,8 @@
 
 #[derive(Lens)]
 pub struct Environment {
-<<<<<<< HEAD
     pub locale: LanguageIdentifier,
-=======
     // Signifies whether the app should be rebuilt.
->>>>>>> 2e731b7f
     pub include_default_theme: bool,
 }
 
@@ -21,7 +18,6 @@
 
 impl Environment {
     pub fn new() -> Self {
-<<<<<<< HEAD
         Self { locale: LanguageIdentifier::default(), include_default_theme: true }
     }
 }
@@ -44,9 +40,6 @@
                 self.locale = locale.clone();
             }
         });
-=======
-        Self { include_default_theme: true }
->>>>>>> 2e731b7f
     }
 }
 

use std::{
    any::{Any, TypeId},
    collections::HashMap,
};

use crate::{Context, Event, Store};

/// A trait implemented by application data in order to mutate in response to events.
///
<<<<<<< HEAD
/// Example
/// ```
/// # use vizia_core::*;
=======
/// # Examples
///
/// ```
/// # use vizia_core::*;
/// #
>>>>>>> 8ccf479d
/// pub struct AppData {
///     count: i32,
/// }
///
/// enum AppEvent {
///     Increment,
///     Decrement,
/// }
///
/// impl Model for AppData {
///     fn event(&mut self, cx: &mut Context, event: &mut Event) {
<<<<<<< HEAD
///         if let Some(app_event) = event.message.downcast() {
///             match app_event {
///                 AppEvent::Increment => {
///                     self.count += 1;
///                 }
///
///                 AppEvent::Decrement => {
///                     self.count -= 1;
///                 }
///             }   
///         }
=======
///         event.map(|app_event, _| match app_event {
///             AppEvent::Increment => {
///                 self.count += 1;
///             }
///
///             AppEvent::Decrement => {
///                 self.count -= 1;
///             }
///         });
>>>>>>> 8ccf479d
///     }
/// }
/// ```
pub trait Model: 'static + Sized {
    /// Build the model data into the application tree.
    ///
<<<<<<< HEAD
    /// Example
=======
    /// # Examples
    ///
>>>>>>> 8ccf479d
    /// ```no_run
    /// # use vizia_core::*;
    /// # use vizia_derive::*;
    /// # use vizia_winit::application::Application;
<<<<<<< HEAD
=======
    /// #
>>>>>>> 8ccf479d
    /// # #[derive(Default, Lens)]
    /// # pub struct AppData {
    /// #     count: i32,
    /// # }
<<<<<<< HEAD
    /// # impl Model for AppData {}
=======
    /// #
    /// # impl Model for AppData {}
    /// #
>>>>>>> 8ccf479d
    /// fn main() {
    ///     Application::new(WindowDescription::new(), |cx|{
    ///         AppData::default().build(cx);
    ///     }).run();  
    /// }
    /// ```
    fn build(self, cx: &mut Context) {
        if let Some(data_list) = cx.data.get_mut(cx.current) {
            data_list.data.insert(TypeId::of::<Self>(), Box::new(self));
        } else {
            let mut data_list: HashMap<TypeId, Box<dyn ModelData>> = HashMap::new();
            data_list.insert(TypeId::of::<Self>(), Box::new(self));
            cx.data
                .insert(
                    cx.current,
                    ModelDataStore {
                        data: data_list,
                        lenses_dedup: HashMap::default(),
                        lenses_dup: vec![],
                    },
                )
                .expect("Failed to add data");
        }
    }

    /// Respond to events in order to mutate the model data.
    ///
<<<<<<< HEAD
    /// Example
=======
    /// # Examples
    ///
>>>>>>> 8ccf479d
    /// ```
    /// # use vizia_core::*;
    /// # use vizia_derive::*;
    /// # use vizia_winit::application::Application;
<<<<<<< HEAD
=======
    /// #
>>>>>>> 8ccf479d
    /// # #[derive(Default, Lens)]
    /// # pub struct AppData {
    /// #     count: i32,
    /// # }
<<<<<<< HEAD
=======
    /// #
>>>>>>> 8ccf479d
    /// # enum AppEvent {
    /// #     Increment,
    /// #     Decrement,
    /// # }
<<<<<<< HEAD
    /// impl Model for AppData {
    ///     fn event(&mut self, cx: &mut Context, event: &mut Event) {
    ///         if let Some(app_event) = event.message.downcast() {
    ///             match app_event {
    ///                 AppEvent::Increment => {
    ///                     self.count += 1;
    ///                 }
    ///
    ///                 AppEvent::Decrement => {
    ///                     self.count -= 1;
    ///                 }
    ///             }   
    ///         }
=======
    /// #
    /// impl Model for AppData {
    ///     fn event(&mut self, cx: &mut Context, event: &mut Event) {
    ///         event.map(|app_event, _| match app_event {
    ///             AppEvent::Increment => {
    ///                 self.count += 1;
    ///             }
    ///
    ///             AppEvent::Decrement => {
    ///                 self.count -= 1;
    ///             }
    ///         });
>>>>>>> 8ccf479d
    ///     }
    /// }
    /// ```
    #[allow(unused_variables)]
    fn event(&mut self, cx: &mut Context, event: &mut Event) {}
}

pub(crate) trait ModelData: Any {
    #[allow(unused_variables)]
    fn event(&mut self, cx: &mut Context, event: &mut Event) {}

    fn as_any_ref(&self) -> &dyn Any;
}

impl dyn ModelData {
    pub fn downcast_ref<T: Any>(&self) -> Option<&T> {
        self.as_any_ref().downcast_ref()
    }
}

impl<T: Model> ModelData for T {
    fn event(&mut self, cx: &mut Context, event: &mut Event) {
        <T as Model>::event(self, cx, event);
    }

    fn as_any_ref(&self) -> &dyn Any {
        self
    }
}

#[derive(Default)]
pub(crate) struct ModelDataStore {
    pub data: HashMap<TypeId, Box<dyn ModelData>>,
    pub lenses_dedup: HashMap<TypeId, Box<dyn Store>>,
    pub lenses_dup: Vec<Box<dyn Store>>,
}

impl Model for () {}<|MERGE_RESOLUTION|>--- conflicted
+++ resolved
@@ -7,17 +7,11 @@
 
 /// A trait implemented by application data in order to mutate in response to events.
 ///
-<<<<<<< HEAD
-/// Example
-/// ```
-/// # use vizia_core::*;
-=======
 /// # Examples
 ///
 /// ```
 /// # use vizia_core::*;
 /// #
->>>>>>> 8ccf479d
 /// pub struct AppData {
 ///     count: i32,
 /// }
@@ -29,19 +23,6 @@
 ///
 /// impl Model for AppData {
 ///     fn event(&mut self, cx: &mut Context, event: &mut Event) {
-<<<<<<< HEAD
-///         if let Some(app_event) = event.message.downcast() {
-///             match app_event {
-///                 AppEvent::Increment => {
-///                     self.count += 1;
-///                 }
-///
-///                 AppEvent::Decrement => {
-///                     self.count -= 1;
-///                 }
-///             }   
-///         }
-=======
 ///         event.map(|app_event, _| match app_event {
 ///             AppEvent::Increment => {
 ///                 self.count += 1;
@@ -51,38 +32,26 @@
 ///                 self.count -= 1;
 ///             }
 ///         });
->>>>>>> 8ccf479d
 ///     }
 /// }
 /// ```
 pub trait Model: 'static + Sized {
     /// Build the model data into the application tree.
     ///
-<<<<<<< HEAD
-    /// Example
-=======
     /// # Examples
     ///
->>>>>>> 8ccf479d
     /// ```no_run
     /// # use vizia_core::*;
     /// # use vizia_derive::*;
     /// # use vizia_winit::application::Application;
-<<<<<<< HEAD
-=======
     /// #
->>>>>>> 8ccf479d
     /// # #[derive(Default, Lens)]
     /// # pub struct AppData {
     /// #     count: i32,
     /// # }
-<<<<<<< HEAD
-    /// # impl Model for AppData {}
-=======
     /// #
     /// # impl Model for AppData {}
     /// #
->>>>>>> 8ccf479d
     /// fn main() {
     ///     Application::new(WindowDescription::new(), |cx|{
     ///         AppData::default().build(cx);
@@ -110,47 +79,22 @@
 
     /// Respond to events in order to mutate the model data.
     ///
-<<<<<<< HEAD
-    /// Example
-=======
     /// # Examples
     ///
->>>>>>> 8ccf479d
     /// ```
     /// # use vizia_core::*;
     /// # use vizia_derive::*;
     /// # use vizia_winit::application::Application;
-<<<<<<< HEAD
-=======
     /// #
->>>>>>> 8ccf479d
     /// # #[derive(Default, Lens)]
     /// # pub struct AppData {
     /// #     count: i32,
     /// # }
-<<<<<<< HEAD
-=======
     /// #
->>>>>>> 8ccf479d
     /// # enum AppEvent {
     /// #     Increment,
     /// #     Decrement,
     /// # }
-<<<<<<< HEAD
-    /// impl Model for AppData {
-    ///     fn event(&mut self, cx: &mut Context, event: &mut Event) {
-    ///         if let Some(app_event) = event.message.downcast() {
-    ///             match app_event {
-    ///                 AppEvent::Increment => {
-    ///                     self.count += 1;
-    ///                 }
-    ///
-    ///                 AppEvent::Decrement => {
-    ///                     self.count -= 1;
-    ///                 }
-    ///             }   
-    ///         }
-=======
     /// #
     /// impl Model for AppData {
     ///     fn event(&mut self, cx: &mut Context, event: &mut Event) {
@@ -163,7 +107,6 @@
     ///                 self.count -= 1;
     ///             }
     ///         });
->>>>>>> 8ccf479d
     ///     }
     /// }
     /// ```

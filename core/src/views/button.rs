use crate::{Context, Event, PropSet, View};
use crate::{Handle, MouseButton, WindowEvent};

/// A simple push button with an action and views inside of it.
///
/// # Examples
///
/// ## Button with an action
///
/// A button can be used to call an action when pressed. Usually this is an
/// event that is being emitted.
///
/// ```
/// # use vizia_core::*;
/// #
/// # enum AppEvent {
/// #     Action,
/// # }
/// #
/// # let cx = &mut Context::new();
/// #
/// Button::new(cx, |cx| cx.emit(AppEvent::Action), |cx| Label::new(cx, "Text"));
/// ```
///
/// ## Button without an action
///
/// A button can be used without an action and therefore do nothing when pressed.
/// This is useful for prototyping and testing out the different styling options of
/// a button without having to add an action.
///
/// ```
/// # use vizia_core::*;
/// #
/// # let cx = &mut Context::new();
/// #
/// Button::new(cx, |_| {}, |cx| Label::new(cx, "Text"));
/// ```
///
/// ## Button containing multiple views
///
/// A button can contain more than just a single view or label inside of it. This can
/// for example be done by using a [`HStack`](crate::HStack) or [`VStack`](crate::VStack).
///
/// ```
/// # use vizia_core::*;
/// #
/// # let cx = &mut Context::new();
/// #
/// Button::new(
///     cx,
///     |_| {},
///     |cx| {
///         HStack::new(cx, |cx| {
///             Label::new(cx, "Hello");
///             Label::new(cx, "World");
///         })
///     },
/// );
/// ```
pub struct Button {
    action: Option<Box<dyn Fn(&mut Context)>>,
}

impl Button {
<<<<<<< HEAD
    /// Creates a new button.
    ///
    /// # Examples
    ///
    /// ```
    /// # use vizia_core::*;
    /// #
    /// # let cx = &mut Context::new();
    /// #
    /// Button::new(cx, |_| {}, |cx| Label::new(cx, "Text"));
    /// ```
    pub fn new<A, L, Label>(cx: &mut Context, action: A, label: L) -> Handle<Self>
=======
    pub fn new<A, L, V>(cx: &mut Context, action: A, label: L) -> Handle<Self>
>>>>>>> 8da4c93f
    where
        A: 'static + Fn(&mut Context),
        L: FnOnce(&mut Context) -> Handle<V>,
        V: 'static + View,
    {
        Self { action: Some(Box::new(action)) }.build(cx, move |cx| {
            (label)(cx).hoverable(false).focusable(false);
        })
    }
}

impl View for Button {
    fn element(&self) -> Option<String> {
        Some(String::from("button"))
    }

    fn event(&mut self, cx: &mut Context, event: &mut Event) {
        if let Some(window_event) = event.message.downcast() {
            match window_event {
                WindowEvent::MouseDown(button) if *button == MouseButton::Left => {
                    cx.current.set_active(cx, true);
                    cx.capture();
                    if let Some(callback) = self.action.take() {
                        (callback)(cx);

                        self.action = Some(callback);
                    }
                }

                WindowEvent::MouseUp(button) if *button == MouseButton::Left => {
                    if event.target == cx.current {
                        cx.release();
                        cx.current.set_active(cx, false);
                    }
                }

                _ => {}
            }
        }
    }
}<|MERGE_RESOLUTION|>--- conflicted
+++ resolved
@@ -62,7 +62,6 @@
 }
 
 impl Button {
-<<<<<<< HEAD
     /// Creates a new button.
     ///
     /// # Examples
@@ -74,10 +73,7 @@
     /// #
     /// Button::new(cx, |_| {}, |cx| Label::new(cx, "Text"));
     /// ```
-    pub fn new<A, L, Label>(cx: &mut Context, action: A, label: L) -> Handle<Self>
-=======
     pub fn new<A, L, V>(cx: &mut Context, action: A, label: L) -> Handle<Self>
->>>>>>> 8da4c93f
     where
         A: 'static + Fn(&mut Context),
         L: FnOnce(&mut Context) -> Handle<V>,

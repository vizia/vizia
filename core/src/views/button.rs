use crate::{Context, Event, PropSet, View};
use crate::{Handle, MouseButton, WindowEvent};

/// A simple push button with an action and views inside of it.
///
/// # Examples
///
/// ## Button with an action
///
/// A button can be used to call an action when pressed. Usually this is an
/// event that is being emitted.
///
/// ```
/// # use vizia_core::*;
/// #
/// # enum AppEvent {
/// #     Action,
/// # }
/// #
/// # let cx = &mut Context::new();
/// #
/// Button::new(cx, |cx| cx.emit(AppEvent::Action), |cx| Label::new(cx, "Text"));
/// ```
///
/// ## Button without an action
///
/// A button can be used without an action and therefore do nothing when pressed.
/// This is useful for prototyping and testing out the different styling options of
/// a button without having to add an action.
///
/// ```
/// # use vizia_core::*;
/// #
/// # let cx = &mut Context::new();
/// #
/// Button::new(cx, |_| {}, |cx| Label::new(cx, "Text"));
/// ```
///
/// ## Button containing multiple views
///
/// A button can contain more than just a single view or label inside of it. This can
/// for example be done by using a [`HStack`](crate::HStack) or [`VStack`](crate::VStack).
///
/// ```
/// # use vizia_core::*;
/// #
/// # let cx = &mut Context::new();
/// #
/// Button::new(
///     cx,
///     |_| {},
///     |cx| {
///         HStack::new(cx, |cx| {
///             Label::new(cx, "Hello");
///             Label::new(cx, "World");
///         })
///     },
/// );
/// ```
pub struct Button {
    action: Option<Box<dyn Fn(&mut Context)>>,
}

impl Button {
    /// Creates a new button.
    ///
    /// # Examples
    ///
    /// ```
    /// # use vizia_core::*;
    /// #
    /// # let cx = &mut Context::new();
    /// #
    /// Button::new(cx, |_| {}, |cx| Label::new(cx, "Text"));
    /// ```
    pub fn new<A, F, V>(cx: &mut Context, action: A, content: F) -> Handle<Self>
    where
        A: 'static + Fn(&mut Context),
        F: FnOnce(&mut Context) -> Handle<V>,
        V: 'static + View,
    {
        Self { action: Some(Box::new(action)) }.build(cx, move |cx| {
            (content)(cx).hoverable(false).focusable(false);
        })
    }
}

impl View for Button {
    fn element(&self) -> Option<String> {
        Some(String::from("button"))
    }

    fn event(&mut self, cx: &mut Context, event: &mut Event) {
<<<<<<< HEAD
        if let Some(window_event) = event.message.downcast() {
            match window_event {
                WindowEvent::MouseDown(button) if *button == MouseButton::Left => {
                    cx.current.set_active(cx, true);
                    cx.capture();
                    if let Some(callback) = &self.action {
                        (callback)(cx);
                    }
=======
        event.map(|window_event, meta| match window_event {
            WindowEvent::MouseDown(button) if *button == MouseButton::Left => {
                cx.current.set_active(cx, true);
                cx.capture();
                if let Some(callback) = self.action.take() {
                    (callback)(cx);

                    self.action = Some(callback);
>>>>>>> 8ccf479d
                }
            }

            WindowEvent::MouseUp(button) if *button == MouseButton::Left => {
                if meta.target == cx.current {
                    cx.release();
                    cx.current.set_active(cx, false);
                }
            }

            _ => {}
        });
    }
}<|MERGE_RESOLUTION|>--- conflicted
+++ resolved
@@ -91,25 +91,12 @@
     }
 
     fn event(&mut self, cx: &mut Context, event: &mut Event) {
-<<<<<<< HEAD
-        if let Some(window_event) = event.message.downcast() {
-            match window_event {
-                WindowEvent::MouseDown(button) if *button == MouseButton::Left => {
-                    cx.current.set_active(cx, true);
-                    cx.capture();
-                    if let Some(callback) = &self.action {
-                        (callback)(cx);
-                    }
-=======
         event.map(|window_event, meta| match window_event {
             WindowEvent::MouseDown(button) if *button == MouseButton::Left => {
                 cx.current.set_active(cx, true);
                 cx.capture();
-                if let Some(callback) = self.action.take() {
+                if let Some(callback) = &self.action {
                     (callback)(cx);
-
-                    self.action = Some(callback);
->>>>>>> 8ccf479d
                 }
             }
 

use crate::{Context, Event, Handle, Lens, MouseButton, Res, View, WindowEvent};

pub const ICON_CHECK: &str = "\u{2713}";

/// A checkbox used to display and toggle boolean state.
///
/// Clicking on the checkbox with the left mouse button triggers the `on_toggle` callback.
/// The checkbox cannot be used without being bound to some data, because it will not accept
/// a raw bool as an argument.
///
/// # Examples
///
/// ## Checkbox with an action
///
/// A checkbox can be used to trigger a callback when toggled. Usually this is emitting an
/// event responsible for changing the data the checkbox is bound to.
///
/// ```
/// # use vizia_core::*;
/// #
/// # #[derive(Lens)]
/// # struct AppData {
/// #     value: bool,
/// # }
/// #
/// # impl Model for AppData {}
/// #
/// # enum AppEvent {
/// #     ToggleValue,
/// # }
/// #
/// # let cx = &mut Context::new();
/// #
/// # AppData { value: false }.build(cx);
/// #
/// Checkbox::new(cx, AppData::value).on_toggle(|cx| cx.emit(AppEvent::ToggleValue));
/// ```
///
/// ## Checkbox without an action
///
/// A checkbox can be used without a callback and therefore do nothing when pressed.
/// This is useful for prototyping and testing out the different styling options of
/// a checkbox without having to add a callback.
///
/// ```
/// # use vizia_core::*;
/// #
/// # #[derive(Lens)]
/// # struct AppData {
/// #     value: bool,
/// # }
/// #
/// # impl Model for AppData {}
/// #
/// # let cx = &mut Context::new();
/// #
/// # AppData { value: false }.build(cx);
/// #
/// Checkbox::new(cx, AppData::value);
/// ```
///
/// ## Checkbox with a label
///
/// A checkbox is usually used with a label next to it describing what data the checkbox
/// is bound to or what the checkbox does when pressed. This can for example be done by
/// wrapping the checkbox in an [`HStack`](crate::HStack) and adding a [`Label`](crate::Label)
/// to it.
///
/// ```
/// # use vizia_core::*;
/// #
/// # #[derive(Lens)]
/// # struct AppData {
/// #     value: bool,
/// # }
/// #
/// # impl Model for AppData {}
/// #
/// # let cx = &mut Context::new();
/// #
/// # AppData { value: false }.build(cx);
/// #
/// HStack::new(cx, |cx| {
///     Checkbox::new(cx, AppData::value);
///     Label::new(cx, "Press me");
/// });
/// ```
pub struct Checkbox {
    on_toggle: Option<Box<dyn Fn(&mut Context)>>,
}

impl Checkbox {
    /// Creates a new checkbox.
    ///
    /// # Examples
    ///
    /// ```
    /// # use vizia_core::*;
    /// #
    /// # #[derive(Lens)]
    /// # struct AppData {
    /// #     value: bool,
    /// # }
    /// #
    /// # impl Model for AppData {}
    /// #
    /// # let cx = &mut Context::new();
    /// #
    /// # AppData { value: false }.build(cx);
    /// #
    /// Checkbox::new(cx, AppData::value);
    /// ```
    pub fn new(cx: &mut Context, checked: impl Lens<Target = bool>) -> Handle<Self> {
        //let checked = checked.get_val_fallible(cx).unwrap_or(false);
        Self { on_toggle: None }.build(cx, |_| {}).bind(checked, |handle, checked| {
            if let Some(flag) = checked.get_val_fallible(handle.cx) {
                handle.text(if flag { ICON_CHECK } else { "" }).checked(flag);
            }
        })
    }
}

impl Handle<'_, Checkbox> {
    /// Set the callback triggered when the checkbox is pressed.
    ///
    /// # Examples
    ///
    /// ```
    /// # use vizia_core::*;
    /// #
    /// # #[derive(Lens)]
    /// # struct AppData {
    /// #     value: bool,
    /// # }
    /// #
    /// # impl Model for AppData {}
    /// #
    /// # enum AppEvent {
    /// #     ToggleValue,
    /// # }
    /// #
    /// # let cx = &mut Context::new();
    /// #
    /// # AppData { value: false }.build(cx);
    /// #
    /// Checkbox::new(cx, AppData::value).on_toggle(|cx| cx.emit(AppEvent::ToggleValue));
    /// ```
    pub fn on_toggle<F>(self, callback: F) -> Self
    where
        F: 'static + Fn(&mut Context),
    {
        self.modify(|checkbox| checkbox.on_toggle = Some(Box::new(callback)))
    }
}

impl View for Checkbox {
    fn element(&self) -> Option<String> {
        Some(String::from("checkbox"))
    }

<<<<<<< HEAD
    fn event(&mut self, cx: &mut Context, event: &mut crate::Event) {
        if let Some(window_event) = event.message.downcast() {
            match window_event {
                WindowEvent::MouseDown(button) if *button == MouseButton::Left => {
                    if event.target == cx.current {
                        if let Some(callback) = &self.on_toggle {
                            (callback)(cx);
                        }
=======
    fn event(&mut self, cx: &mut Context, event: &mut Event) {
        event.map(|window_event, meta| match window_event {
            WindowEvent::MouseDown(MouseButton::Left) => {
                if meta.target == cx.current {
                    if let Some(callback) = self.on_toggle.take() {
                        (callback)(cx);

                        self.on_toggle = Some(callback);
>>>>>>> 8ccf479d
                    }
                }
            }

            _ => {}
        });
    }
}<|MERGE_RESOLUTION|>--- conflicted
+++ resolved
@@ -158,25 +158,12 @@
         Some(String::from("checkbox"))
     }
 
-<<<<<<< HEAD
-    fn event(&mut self, cx: &mut Context, event: &mut crate::Event) {
-        if let Some(window_event) = event.message.downcast() {
-            match window_event {
-                WindowEvent::MouseDown(button) if *button == MouseButton::Left => {
-                    if event.target == cx.current {
-                        if let Some(callback) = &self.on_toggle {
-                            (callback)(cx);
-                        }
-=======
     fn event(&mut self, cx: &mut Context, event: &mut Event) {
         event.map(|window_event, meta| match window_event {
             WindowEvent::MouseDown(MouseButton::Left) => {
                 if meta.target == cx.current {
-                    if let Some(callback) = self.on_toggle.take() {
+                    if let Some(callback) = &self.on_toggle {
                         (callback)(cx);
-
-                        self.on_toggle = Some(callback);
->>>>>>> 8ccf479d
                     }
                 }
             }

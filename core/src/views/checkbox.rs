--- conflicted
+++ resolved
@@ -39,20 +39,11 @@
 impl Checkbox {
     pub fn new(cx: &mut Context, checked: impl Lens<Target = bool>) -> Handle<Self> {
         //let checked = checked.get_val_fallible(cx).unwrap_or(false);
-<<<<<<< HEAD
-        Self { on_toggle: None }.build2(cx, |_| {}).bind(checked, move |handle, lens| {
-            let flag = lens.get_val_fallible(handle.cx).unwrap_or(false);
-            handle.text(if flag { ICON_CHECK } else { "" }).checked(flag);
-        })
-        //.text(if checked { ICON_CHECK } else { "" })
-        //.checked(checked)
-=======
         Self { on_toggle: None }.build2(cx, |_| {}).bind(checked, |handle, checked| {
             if let Some(flag) = checked.get_val_fallible(handle.cx) {
                 handle.text(if flag { ICON_CHECK } else { "" }).checked(flag);
             }
         })
->>>>>>> 94d22a84
     }
 }
 

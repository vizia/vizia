--- conflicted
+++ resolved
@@ -316,7 +316,6 @@
     height: auto;
 }
 
-<<<<<<< HEAD
 popup {
     display: none;
     opacity: 0.0;
@@ -326,7 +325,7 @@
     display: flex;
     opacity: 1.0;
     transition: opacity 0.1 0.0;
-=======
+}
 menucontroller {
     width: 0px;
     height: 0px;
@@ -398,5 +397,4 @@
     left: 1s;
     top: 1s;
     bottom: 1s;
->>>>>>> ddffa1b3
 }